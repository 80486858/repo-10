--- conflicted
+++ resolved
@@ -852,12 +852,8 @@
 		w.Write([]byte("ok"))
 	})
 
-<<<<<<< HEAD
-	glog.V(INFO).Infoln("Listening on", listenAddress)
-	glog.Fatal(http.ListenAndServe(listenAddress, nil))
-=======
 	if opts.serverUseTLS {
-		glog.Infoln("Listening on HTTPS", listenAddress)
+		glog.V(INFO).Infoln("Listening on HTTPS", listenAddress)
 
 		_, err := CanReadCertAndKey(opts.serverTlsCertFile, opts.serverTlsKeyFile)
 		if err != nil {
@@ -900,8 +896,7 @@
 		}
 		glog.Fatal(server.ListenAndServeTLS(opts.serverTlsCertFile, opts.serverTlsKeyFile))
 	} else {
-		glog.Infoln("Listening on HTTP", listenAddress)
+		glog.V(INFO).Infoln("Listening on HTTP", listenAddress)
 		glog.Fatal(http.ListenAndServe(listenAddress, nil))
 	}
->>>>>>> 49ae4a1e
 }