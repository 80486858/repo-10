--- conflicted
+++ resolved
@@ -46,11 +46,7 @@
           value: /charts_overwrite/images_overwrite.yaml
         {{- end}}
         command:
-<<<<<<< HEAD
         - /gardener-extension-cri-resmgr
-=======
-        - /gardener-extension-cri-resmgr
-        - --leader-election=false
         {{- if .Values.imageVectorOverwrite }}
         volumeMounts:
         - name: imagevector-overwrite
@@ -63,5 +59,4 @@
         configMap:
           name: gardener-extension-cri-resmgr-imagevector-overwrite
           defaultMode: 420
-      {{- end }}
->>>>>>> 19661b50
+      {{- end }}