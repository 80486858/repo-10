--- conflicted
+++ resolved
@@ -38,11 +38,6 @@
     "jest": "^26.6.3",
     "jest-junit": "^12.2.0",
     "ts-jest": "^26.5.6",
-<<<<<<< HEAD
-    "typescript": "^4.3.2"
-=======
-    "typescript": "^4.3.5",
-    "yarn": "^1.22.10"
->>>>>>> bd60ae88
+    "typescript": "^4.3.5"
   }
 }