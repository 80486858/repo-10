--- conflicted
+++ resolved
@@ -45,13 +45,8 @@
           secretName: spark-webhook-certs
       containers:
       - name: sparkoperator
-<<<<<<< HEAD
-        image: gcr.io/spark-operator/spark-operator:v2.3.1-v1alpha1-latest
+        image: gcr.io/spark-operator/spark-operator:v2.4.0-v1alpha1-latest
         imagePullPolicy: IfNotPresent
-=======
-        image: gcr.io/spark-operator/spark-operator:v2.4.0-v1alpha1-latest
-        imagePullPolicy: Always
->>>>>>> b575f307
         volumeMounts:
         - name: webhook-certs
           mountPath: /etc/webhook-certs
@@ -82,13 +77,8 @@
       restartPolicy: Never
       containers:
       - name: main
-<<<<<<< HEAD
-        image: gcr.io/spark-operator/spark-operator:v2.3.1-v1alpha1-latest
+        image: gcr.io/spark-operator/spark-operator:v2.4.0-v1alpha1-latest
         imagePullPolicy: IfNotPresent
-=======
-        image: gcr.io/spark-operator/spark-operator:v2.4.0-v1alpha1-latest
-        imagePullPolicy: Always
->>>>>>> b575f307
         command: ["/usr/bin/gencerts.sh", "-p"]
 ---
 kind: Service
