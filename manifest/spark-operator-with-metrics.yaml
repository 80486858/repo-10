#
# Copyright 2018 Google LLC
#
# Licensed under the Apache License, Version 2.0 (the "License");
# you may not use this file except in compliance with the License.
# You may obtain a copy of the License at
#
#     https://www.apache.org/licenses/LICENSE-2.0
#
# Unless required by applicable law or agreed to in writing, software
# distributed under the License is distributed on an "AS IS" BASIS,
# WITHOUT WARRANTIES OR CONDITIONS OF ANY KIND, either express or implied.
# See the License for the specific language governing permissions and
# limitations under the License.
#

apiVersion: apps/v1
kind: Deployment
metadata:
  name: sparkoperator
  namespace: spark-operator
  labels:
    app.kubernetes.io/name: sparkoperator
    app.kubernetes.io/version: v2.4.0-v1alpha1
spec:
  replicas: 1
  selector:
    matchLabels:
      app.kubernetes.io/name: sparkoperator
      app.kubernetes.io/version: v2.4.0-v1alpha1
  strategy:
    type: Recreate
  template:
    metadata:
      annotations:
        prometheus.io/scrape: "true"
        prometheus.io/port: "10254"
        prometheus.io/path: "/metrics"
      labels:
        app.kubernetes.io/name: sparkoperator
        app.kubernetes.io/version: v2.4.0-v1alpha1
      initializers:
        pending: []
    spec:
      serviceAccountName: sparkoperator
      containers:
      - name: sparkoperator
<<<<<<< HEAD
        image: gcr.io/spark-operator/spark-operator:v2.3.1-v1alpha1-latest
        imagePullPolicy: IfNotPresent
=======
        image: gcr.io/spark-operator/spark-operator:v2.4.0-v1alpha1-latest
        imagePullPolicy: Always
>>>>>>> b575f307
        command: ["/usr/bin/spark-operator"]
        ports:
          - containerPort: 10254
        args:
        - -logtostderr
        - -enable-metrics=true
        - -metrics-labels=app_type<|MERGE_RESOLUTION|>--- conflicted
+++ resolved
@@ -45,13 +45,8 @@
       serviceAccountName: sparkoperator
       containers:
       - name: sparkoperator
-<<<<<<< HEAD
-        image: gcr.io/spark-operator/spark-operator:v2.3.1-v1alpha1-latest
+        image: gcr.io/spark-operator/spark-operator:v2.4.0-v1alpha1-latest
         imagePullPolicy: IfNotPresent
-=======
-        image: gcr.io/spark-operator/spark-operator:v2.4.0-v1alpha1-latest
-        imagePullPolicy: Always
->>>>>>> b575f307
         command: ["/usr/bin/spark-operator"]
         ports:
           - containerPort: 10254
