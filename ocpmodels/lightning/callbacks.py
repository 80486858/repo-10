import json
import os
from datetime import datetime
from logging import getLogger
from pathlib import Path
from time import time
from typing import Any, Dict, Optional, Sequence, Union

import numpy as np
import pytorch_lightning as pl
import torch
from pytorch_lightning.callbacks import BasePredictionWriter, Callback
from pytorch_lightning.utilities.rank_zero import rank_zero_only
from torch import distributed as dist
from torch import nn
from torch.optim import Optimizer


class LeaderboardWriter(BasePredictionWriter):
    """
    Callback/logger utility that is used in conjunction with the `predict`
    pipeline to generate formatted results ready to be submitted to
    the evalAI leaderboard.

    The way this is setup is slightly clunky: we perform the gather step
    at the end of the epoch (which occurs before the `LightningModule.on_predict_epoch_end`
    for some reason), and on the head rank will save the result to a directory
    of your choosing, nested as {task}/{model_name}/{datetime}.npz
    """

    def __init__(self, output_path: Union[str, Path]) -> None:
        super().__init__(write_interval="epoch")
        self.output_path = output_path

    @property
    def output_path(self) -> Path:
        return self._output_path

    @output_path.setter
    def output_path(self, value: Union[str, Path]) -> None:
        if isinstance(value, str):
            value = Path(value)
        os.makedirs(value, exist_ok=True)
        self._output_path = value

    @property
    def now(self) -> str:
        now = datetime.now()
        return now.strftime("%Y%m%d_%H%M%S")

    def write_on_epoch_end(
        self,
        trainer: "pl.Trainer",
        pl_module: "pl.LightningModule",
        predictions: Sequence[Dict[str, torch.Tensor]],
        batch_indices: Optional[Sequence[Any]],
    ) -> None:
        task_name = pl_module.__class__.__name__
        # TODO refactor this to use model attr instead of gnn
        gnn_name = pl_module.gnn.__class__.__name__
        # for all workers, gather up the inference results
        world_predictions = pl_module.all_gather(predictions)[0]
        # not the best way to do this, but we need this method to
        # run on all workers for the sync to happen
        if rank_zero_only.rank == 0:
            keys = world_predictions[0].keys()
            results = {key: [] for key in keys}
            for prediction in world_predictions:
                for key, value in prediction.items():
                    if any([type(v) == str for v in value]):
                        results[key].extend(value)
                    else:
                        if key == "chunk_ids":
                            value = [value.cpu() for value in value]
                            results[key].extend(value)
                        else:
                            results[key].extend(value.cpu())

            for key, values in results.items():
                if key == "ids":
                    pass
                else:
                    results[key] = torch.stack(values).numpy()

            target = self.output_path.joinpath(f"{task_name}/{gnn_name}/{self.now}.npz")
            # make the directory in case it doesn't exist
            target.parent.mkdir(parents=True, exist_ok=True)
            np.savez_compressed(target, **results)
            print(f"\nSaved NPZ log file to: {target}\n")


def forward_nan_hook(
    module: nn.Module, input: torch.Tensor, output: torch.Tensor
) -> None:
    """
    Create a hook that will save the input/output tensors to a module if there are NaNs
    detected in the output tensor.

    To use this function, register it as a forward hook using `nn.Module.register_forward_hook`.

    Parameters
    ----------
    module : nn.Module
        PyTorch nn.Module/layer of interest
    input : torch.Tensor
        Input tensor fed into the nn.Module
    output : torch.Tensor
        Output tensor as a result of module(input)
    """
    if torch.any(output.isnan()):
        setattr(
            module,
            "nan_detection",
            {"input": input.detach(), "output": output.detach()},
        )


class GradientCheckCallback(Callback):
    """
    Callback to monitor gradients in a model. Just before the optimizer is
    stepped, we will inspect the gradients for every single learnable parameter.
    If there are NaNs in the gradients, we will print out the parameter and step
    number, and then zero out the gradients. Otherwise, we will inspect the
    gradient norm and ensure it's above a specified threshold.
    """

    def __init__(self, thres: float = 1e-2, num_steps: int = -1) -> None:
        super().__init__()
        self.thres = thres
        self.logger = getLogger("pytorch_lightning")
        self.num_steps = num_steps

    def on_before_optimizer_step(
        self,
        trainer: "pl.Trainer",
        pl_module: "pl.LightningModule",
        optimizer: Optimizer,
        opt_idx: int,
    ) -> None:
        step_number = trainer.global_step
        # this checks to make sure we're still running the nan check
        if self.num_steps <= step_number:
            gradients = []
            for (name, param) in pl_module.named_parameters():
                if param.requires_grad and param.grad is not None:
                    # check if there are NaNs as well
                    if torch.any(torch.isnan(param.grad)):
                        self.logger.debug(
                            f"Step number {step_number} has NaN gradients for parameter {name}. Zeroing!"
                        )
                        # zero out gradients
                        param.grad.zero_()
                    else:
                        grad_norm = param.detach().norm()
                        # detach from the computational graph and just check the norm value
                        if grad_norm < self.thres:
                            gradients.append((name, grad_norm.item()))
            if len(gradients) > 0:
                msg = (
                    f"Parameters with gradient norm less than {self.thres}: {gradients}"
                )
                self.logger.debug(msg)


class ThroughputCallback(Callback):
<<<<<<< HEAD
        def __init__(self, log_dir: str, batch_size: int) -> None:
            super().__init__()
            self.batch_size = batch_size
            self.log_dir = log_dir
            self.record = []

        @property
        def workers(self) -> int:
            if dist.is_initialized():
                return dist.get_world_size()
            return 1

        @property
        def log_dir(self) -> Path:
            return self._log_dir

        @log_dir.setter
        def log_dir(self, path: Union[str, Path]) -> None:
            if isinstance(path, str):
                path = Path(path)
            if not path.exists():
                os.makedirs(path, exist_ok=True)
            self._log_dir = path

        @property
        def start_time(self) -> int:
            return self._start_time

        @start_time.setter
        def start_time(self, value: int) -> None:
            self._start_time = value

        @property
        def end_time(self) -> int:
            return self._end_time

        @end_time.setter
        def end_time(self, value: int) -> None:
            self._end_time = value

        @property
        def elapsed(self) -> int:
            return self._end_time - self._start_time

        @property
        def throughput(self) -> float:
            return (self.batch_size * self.workers) / self.elapsed

        @rank_zero_only
        def on_train_batch_start(
            self,
            trainer: "pl.Trainer",
            pl_module: "pl.LightningModule",
            batch: Any,
            batch_idx: int,
        ) -> None:
            # get time with nanosecond precision
            self.start_time = time()

        @rank_zero_only
        def on_train_batch_end(
            self,
            trainer: "pl.Trainer",
            pl_module: "pl.LightningModule",
            outputs,
            batch: Any,
            batch_idx: int,
        ) -> None:
            self.end_time = time()
            self.counter = batch_idx + 1
            self.record.append(self.formatted_result)

        @property
        def formatted_result(self) -> Dict[str, Union[int, float]]:
            result = {
                "elapsed": self.elapsed,
                "throughput": self.throughput,
                "counter": self.counter,
                "batches": self.counter * self.batch_size * self.workers,
            }
            return result

        @rank_zero_only
        def on_fit_end(
            self, trainer: "pl.Trainer", pl_module: "pl.LightningModule"
        ) -> None:
            epoch = trainer.current_epoch
            target = self.log_dir.joinpath(f"epoch{epoch}_throughput_measurement.json")
            with open(target, "w+") as write_file:
                json.dump(self.record, write_file)


class UnusedParametersCallback(Callback):
    def on_before_optimizer_step(self, trainer: "pl.Trainer", pl_module: "pl.LightningModule", optimizer: Optimizer, opt_idx: int) -> None:
        for name, parameter in pl_module.named_parameters():
            if parameter.grad is None:
                print(f"{name} has no gradients and is not part of the computational graph.")
=======
    def __init__(self, log_dir: str, batch_size: int) -> None:
        super().__init__()
        self.batch_size = batch_size
        self.log_dir = log_dir
        self.record = []

    @property
    def workers(self) -> int:
        if dist.is_initialized():
            return dist.get_world_size()
        return 1

    @property
    def log_dir(self) -> Path:
        return self._log_dir

    @log_dir.setter
    def log_dir(self, path: Union[str, Path]) -> None:
        if isinstance(path, str):
            path = Path(path)
        if not path.exists():
            os.makedirs(path, exist_ok=True)
        self._log_dir = path

    @property
    def start_time(self) -> int:
        return self._start_time

    @start_time.setter
    def start_time(self, value: int) -> None:
        self._start_time = value

    @property
    def end_time(self) -> int:
        return self._end_time

    @end_time.setter
    def end_time(self, value: int) -> None:
        self._end_time = value

    @property
    def elapsed(self) -> int:
        return self._end_time - self._start_time

    @property
    def throughput(self) -> float:
        return (self.batch_size * self.workers) / self.elapsed

    @rank_zero_only
    def on_train_batch_start(
        self,
        trainer: "pl.Trainer",
        pl_module: "pl.LightningModule",
        batch: Any,
        batch_idx: int,
    ) -> None:
        # get time with nanosecond precision
        self.start_time = time()

    @rank_zero_only
    def on_train_batch_end(
        self,
        trainer: "pl.Trainer",
        pl_module: "pl.LightningModule",
        outputs,
        batch: Any,
        batch_idx: int,
    ) -> None:
        self.end_time = time()
        self.counter = batch_idx + 1
        self.record.append(self.formatted_result)

    @property
    def formatted_result(self) -> Dict[str, Union[int, float]]:
        result = {
            "elapsed": self.elapsed,
            "throughput": self.throughput,
            "counter": self.counter,
            "batches": self.counter * self.batch_size * self.workers,
        }
        return result

    @rank_zero_only
    def on_fit_end(
        self, trainer: "pl.Trainer", pl_module: "pl.LightningModule"
    ) -> None:
        epoch = trainer.current_epoch
        target = self.log_dir.joinpath(f"epoch{epoch}_throughput_measurement.json")
        with open(target, "w+") as write_file:
            json.dump(self.record, write_file)


class ForwardNaNDetection(Callback):
    def __init__(self, output_path: Union[str, Path]) -> None:
        super().__init__()
        if isinstance(output_path, str):
            output_path = Path(output_path)
        self.output_path = output_path
        os.makedirs(self.output_path, exist_ok=True)

    @property
    def target_file(self) -> Path:
        return self.output_path.joinpath(f"forward_nan_check_step{self.step_num}.log")

    def on_fit_start(
        self, trainer: "pl.Trainer", pl_module: "pl.LightningModule"
    ) -> None:
        for child in pl_module.children():
            child.register_forward_hook(forward_nan_hook)

    def on_batch_end(
        self, trainer: "pl.Trainer", pl_module: "pl.LightningModule"
    ) -> None:
        self.step_num = trainer.global_step
        all_data = []
        for name, child in pl_module.named_children():
            nan_data = getattr(child, "nan_detection", None)
            if nan_data is not None:
                nan_data["name"] = name
                # cast tenors to strings for saving
                nan_data["input"] = str(nan_data["input"])
                nan_data["output"] = str(nan_data["output"])
                all_data.append(nan_data)
        if len(all_data) != 0:
            with open(self.target_file, "w+") as write_file:
                for entry in all_data:
                    write_file.write(
                        " ".join([f"{key}: {value}" for key, value in entry.items()])
                    )
                write_file.write("\n")
>>>>>>> 475694fa
<|MERGE_RESOLUTION|>--- conflicted
+++ resolved
@@ -161,107 +161,14 @@
                 )
                 self.logger.debug(msg)
 
-
-class ThroughputCallback(Callback):
-<<<<<<< HEAD
-        def __init__(self, log_dir: str, batch_size: int) -> None:
-            super().__init__()
-            self.batch_size = batch_size
-            self.log_dir = log_dir
-            self.record = []
-
-        @property
-        def workers(self) -> int:
-            if dist.is_initialized():
-                return dist.get_world_size()
-            return 1
-
-        @property
-        def log_dir(self) -> Path:
-            return self._log_dir
-
-        @log_dir.setter
-        def log_dir(self, path: Union[str, Path]) -> None:
-            if isinstance(path, str):
-                path = Path(path)
-            if not path.exists():
-                os.makedirs(path, exist_ok=True)
-            self._log_dir = path
-
-        @property
-        def start_time(self) -> int:
-            return self._start_time
-
-        @start_time.setter
-        def start_time(self, value: int) -> None:
-            self._start_time = value
-
-        @property
-        def end_time(self) -> int:
-            return self._end_time
-
-        @end_time.setter
-        def end_time(self, value: int) -> None:
-            self._end_time = value
-
-        @property
-        def elapsed(self) -> int:
-            return self._end_time - self._start_time
-
-        @property
-        def throughput(self) -> float:
-            return (self.batch_size * self.workers) / self.elapsed
-
-        @rank_zero_only
-        def on_train_batch_start(
-            self,
-            trainer: "pl.Trainer",
-            pl_module: "pl.LightningModule",
-            batch: Any,
-            batch_idx: int,
-        ) -> None:
-            # get time with nanosecond precision
-            self.start_time = time()
-
-        @rank_zero_only
-        def on_train_batch_end(
-            self,
-            trainer: "pl.Trainer",
-            pl_module: "pl.LightningModule",
-            outputs,
-            batch: Any,
-            batch_idx: int,
-        ) -> None:
-            self.end_time = time()
-            self.counter = batch_idx + 1
-            self.record.append(self.formatted_result)
-
-        @property
-        def formatted_result(self) -> Dict[str, Union[int, float]]:
-            result = {
-                "elapsed": self.elapsed,
-                "throughput": self.throughput,
-                "counter": self.counter,
-                "batches": self.counter * self.batch_size * self.workers,
-            }
-            return result
-
-        @rank_zero_only
-        def on_fit_end(
-            self, trainer: "pl.Trainer", pl_module: "pl.LightningModule"
-        ) -> None:
-            epoch = trainer.current_epoch
-            target = self.log_dir.joinpath(f"epoch{epoch}_throughput_measurement.json")
-            with open(target, "w+") as write_file:
-                json.dump(self.record, write_file)
-
-
 class UnusedParametersCallback(Callback):
     def on_before_optimizer_step(self, trainer: "pl.Trainer", pl_module: "pl.LightningModule", optimizer: Optimizer, opt_idx: int) -> None:
         for name, parameter in pl_module.named_parameters():
             if parameter.grad is None:
                 print(f"{name} has no gradients and is not part of the computational graph.")
-=======
+             
+
+class ThroughputCallback(Callback):
     def __init__(self, log_dir: str, batch_size: int) -> None:
         super().__init__()
         self.batch_size = batch_size
@@ -391,5 +298,4 @@
                     write_file.write(
                         " ".join([f"{key}: {value}" for key, value in entry.items()])
                     )
-                write_file.write("\n")
->>>>>>> 475694fa
+                write_file.write("\n")