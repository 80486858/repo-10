--- conflicted
+++ resolved
@@ -50,11 +50,7 @@
         if ($auth0User && $auth0User->getAuthIdentifier() == $identifier) {
             return $auth0User;
         }
-<<<<<<< HEAD
-        
-=======
 
->>>>>>> 0cc35173
         return null;
     }
 }