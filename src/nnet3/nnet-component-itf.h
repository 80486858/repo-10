// nnet3/nnet-component-itf.h

// Copyright      2015  Johns Hopkins University (author: Daniel Povey)
//                2015  Guoguo Chen
//                2015  Xiaohui Zhang

// See ../../COPYING for clarification regarding multiple authors
//
// Licensed under the Apache License, Version 2.0 (the "License");
// you may not use this file except in compliance with the License.
// You may obtain a copy of the License at
//
//  http://www.apache.org/licenses/LICENSE-2.0
//
// THIS CODE IS PROVIDED *AS IS* BASIS, WITHOUT WARRANTIES OR CONDITIONS OF ANY
// KIND, EITHER EXPRESS OR IMPLIED, INCLUDING WITHOUT LIMITATION ANY IMPLIED
// WARRANTIES OR CONDITIONS OF TITLE, FITNESS FOR A PARTICULAR PURPOSE,
// MERCHANTABLITY OR NON-INFRINGEMENT.
// See the Apache 2 License for the specific language governing permissions and
// limitations under the License.

#ifndef KALDI_NNET3_NNET_COMPONENT_ITF_H_
#define KALDI_NNET3_NNET_COMPONENT_ITF_H_

#include "nnet3/nnet-common.h"
#include "nnet3/nnet-parse.h"
#include "base/kaldi-error.h"
#include "thread/kaldi-mutex.h"
#include <iostream>

namespace kaldi {
namespace nnet3 {

// enum used to store various binary component properties.
// We give it a name ComponentProperties, but don't use this
// type for the bitmasks: instead use int32 for this type, e.g.
// int32 properties = kSimpleComponent|kBackpropNeedsOutput.
enum ComponentProperties {
  kSimpleComponent = 0x001,  // true if number of rows of input equals number of rows
                             // of output and this component doesn't care about the indexes
                             // (i.e. it maps each row of input to each row of output without
                             // regard to the index values).  Will normally be true.
  kUpdatableComponent = 0x002,  // true if the component has parameters that can
                                // be updated.  Components that return this flag
                                // must be dynamic_castable to type
                                // UpdatableComponent (but components of type
                                // UpdatableComponent do not have to return this
                                // flag, e.g.  if this instance is not really
                                // updatable).
  kLinearInInput = 0x004,    // true if the component's output is always a
                             // linear function of its input, i.e. alpha times
                             // input gives you alpha times output.
  kLinearInParameters = 0x008, // true if an updatable component's output is always a
                               // linear function of its parameters, i.e. alpha times
                               // parameters gives you alpha times output.  This is true
                               // for all updatable components we envisage.
  kPropagateInPlace = 0x010,  // true if we can do the propagate operation in-place
                              // (input and output matrices are the same).
                              // Note: if doing backprop, you'd also need to check
                              // that the kBackpropNeedsInput property is not true.
  kPropagateAdds = 0x020,  // true if the Propagate function adds to, rather
                           // than setting, its output.  The Component chooses
                           // whether to add or set, and the calling code has to
                           // accommodate it.
  kReordersIndexes = 0x040,  // true if the ReorderIndexes function might reorder
                             // the indexes (otherwise we can skip calling it).
                             // Must not be set for simple components.
  kBackpropAdds = 0x080,   // true if the Backprop function adds to, rather than
                           // setting, the "in_deriv" output.  The Component
                           // chooses whether to add or set, and the calling
                           // code has to accommodate it.  Note: in the case of
                           // in-place backprop, this flag has no effect.
  kBackpropNeedsInput = 0x100,  // true if backprop operation needs access to
                                // forward-pass input.
  kBackpropNeedsOutput = 0x200,  // true if backprop operation needs access to
                                 // forward-pass output (e.g. true for Sigmoid).
  kBackpropInPlace = 0x400,   // true if we can do the backprop operation in-place
                             // (input and output matrices may be the same).
  kStoresStats = 0x800,      // true if the StoreStats operation stores
                             // statistics e.g. on average node activations and
                             // derivatives of the nonlinearity, (as it does for
                             // Tanh, Sigmoid, ReLU and Softmax).
  kInputContiguous = 0x1000,  // true if the component requires its input data (and
                              // input derivatives) to have Stride()== NumCols().
  kOutputContiguous = 0x2000,  // true if the component requires its input data (and
<<<<<<< HEAD
                               // output derivatives) to have Stride()== NumCols().
  kUsesMemo = 0x4000  // true if the component returns a void* pointer from its
                      // Propagate() function that needs to be passed into the
                      // corresponding Backprop function.
=======
                              // output derivatives) to have Stride()== NumCols().
  kRandomComponent = 0x4000   // true if the component has some kind of
                              // randomness, like DropoutComponent (these should
                              // inherit from class RandomComponent.
>>>>>>> 87d95c5e
};


// This is a base class for a helper-class of class Component, which is used to
// store any pre-computed indexes it needs for its forward and backward
// computations.  For components which are not "Simple" components (i.e. the
// kSimpleComponent property is false), and which may therefore "care" about
// which index the input and output matrix's rows represent (i.e. about
// which "struct Index" each row corresponds to), their CreateIndexes() function
// will be called prior to Propagate() and Backprop(), to create an object which
// must be a child class of class ComponentPrecomputedIndexes, where they
// can store any indexes that they need.
class ComponentPrecomputedIndexes {
 public:
  virtual ComponentPrecomputedIndexes *Copy() const = 0;
  virtual void Write(std::ostream &os, bool binary) const = 0;
  virtual void Read(std::istream &os, bool binary) = 0;
  virtual std::string Type() const = 0;
  static ComponentPrecomputedIndexes* ReadNew(std::istream &is, bool binary);
  // cpi stands for component_precomputed_indexes
  static ComponentPrecomputedIndexes* NewComponentPrecomputedIndexesOfType(
                                           const std::string &cpi_type);
  virtual ~ComponentPrecomputedIndexes() { }
};


class IndexSet;  // Forward declaration; declared in nnet-computation-graph.h.

/// Abstract base-class for neural-net components.
class Component {
 public:
  /// \brief Propagate function.
  ///   \param [in] indexes  A pointer to some information output by this class's
  ///      PrecomputeIndexes function (will be NULL for simple components,
  ///      i.e. those that don't do things like splicing).
  ///   \param [in] in   The input to this component.  Num-columns == InputDim().
  ///   \param [out] out  The output of this component.  Num-columns == OutputDim().
  ///      Note: output of this component will be added to the initial value of
  ///      "out" if Properties()&kPropagateAdds != 0; otherwise the output will
  ///      be set and the initial value ignored.  Each Component chooses whether
  ///      it is more convenient implementation-wise to add or set, and the
  ///      calling code has to deal with it.
  ///   \return  Normally returns NULL, but may return a non-NULL value for
  ///      components which have the flag kUsesMemo set.  This value will
  ///      be passed into the corresponding Backprop routine.
  virtual void* Propagate(const ComponentPrecomputedIndexes *indexes,
                          const CuMatrixBase<BaseFloat> &in,
                          CuMatrixBase<BaseFloat> *out) const = 0;

  /// \brief Backprop function; depending on which of the arguments 'to_update'
  ///     and 'in_deriv' are non-NULL, this can compute input-data derivatives
  ///     and/or perform model update.
  ///
  ///   \param [in] debug_info  The component name, to be printed out in any
  ///       warning messages.
  ///   \param [in] indexes     A pointer to some information output by this
  ///      class's PrecomputeIndexes function (will be NULL for simple
  ///      components, i.e. those that don't do things like splicing).
  ///   \param [in] in_value    The matrix that was given as input to the
  ///      Propagate function.  Will be ignored (and may be empty) if
  ///      Properties()&kBackpropNeedsInput == 0.
  ///   \param [in] out_value   The matrix that was output from the Propagate
  ///      function.  Will be ignored (and may be empty) if
  ///      Properties()&kBackpropNeedsOutput == 0
  ///   \param [in] out_deriv  The derivative at the output of this component.
  ///   \param [in] memo       This will normally be NULL, but for component
  ///       types that set the flag kUsesMemo, this will be the return value
  ///       of the Propagate() function that corresponds to this Backprop()
  ///       function.  Ownership of any pointers is not transferred to the
  ///       Backprop function; DeleteMemo() will be called to delete it.
  ///   \param [out] to_update  If model update is desired, the Component
  ///       to be updated, else NULL.  Does not have to be identical to this.
  ///       If supplied, you can assume that
  ///       to_update->Properties() & kUpdatableComponent is nonzero.
  ///   \param [out] in_deriv   The derivative at the input of this component,
  ///       if needed (else NULL).   If  Properties()&kBackpropInPlace, may be
  ///       the same matrix as out_deriv.  If Properties()&kBackpropAdds, this
  ///       is added to by the Backprop routine, else it is set.  The component
  ///       code chooses which mode to work in, based on convenience.
  virtual void Backprop(const std::string &debug_info,
                        const ComponentPrecomputedIndexes *indexes,
                        const CuMatrixBase<BaseFloat> &in_value,
                        const CuMatrixBase<BaseFloat> &out_value,
                        const CuMatrixBase<BaseFloat> &out_deriv,
                        void *memo,
                        Component *to_update, // may be NULL; may be identical
                                              // to "this" or different.
                        CuMatrixBase<BaseFloat> *in_deriv) const = 0;

  /// \brief This function may store stats on average activation values, and for
  ///        some component types, the average value of the derivative of the
  ///        nonlinearity.  It only does something for those components that
  ///        have nonzero Properties()&kStoresStats.
  ///
  /// \param [in] in_value  The input to the Propagate() function.  Note: if
  ///        the component sets the flag kPropagateInPlace, this should not
  ///        be used; the empty matrix will be provided here if in-place
  ///        propagation was used.
  /// \param [in] out_value  The output of the Propagate() function.
  /// \param [in] memo  The 'memo' returned by the Propagate() function; this
  ///        will usually be NULL.
  virtual void StoreStats(const CuMatrixBase<BaseFloat> &in_value,
                          const CuMatrixBase<BaseFloat> &out_value,
                          void *memo) { }

  /// \brief Components that provide an implementation of StoreStats should also
  ///        provide an implementation of ZeroStats(), to set those stats to
  ///        zero.  Other components that store other types of statistics
  ///        (e.g. regarding gradient clipping) should implement ZeroStats()
  ///        also.
  virtual void ZeroStats() { }



  /// \brief  This function only does something interesting for non-simple Components.
  ///   For a given index at the output of the component, tells us what indexes
  ///   are required at its input (note: "required" encompasses also optionally-required
  ///   things; it will enumerate all things that we'd like to have).  See also
  ///   IsComputable().
  /// \param [in] misc_info  This argument is supplied to handle things that the
  ///       framework can't very easily supply: information like which time
  ///       indexes are needed for AggregateComponent, which time-indexes are
  ///       available at the input of a recurrent network, and so on.  We will
  ///       add members to misc_info as needed.
  /// \param [in] output_index  The Index at the output of the component, for
  ///       which we are requesting the list of indexes at the component's input.
  /// \param [out] desired_indexes A list of indexes that are desired at the
  ///       input.  are to be written to here.  By "desired" we mean required or
  ///       optionally-required.
  ///
  /// The default implementation of this function is suitable for any
  /// SimpleComponent; it just copies the output_index to a single identical
  /// element in input_indexes.
  virtual void GetInputIndexes(const MiscComputationInfo &misc_info,
                               const Index &output_index,
                               std::vector<Index> *desired_indexes) const;

  /// \brief This function only does something interesting for non-simple
  ///    Components, and it exists to make it possible to manage
  ///    optionally-required inputs.  It tells the user whether a given output
  ///    index is computable from a given set of input indexes, and if so,
  ///    says which input indexes will be used in the computation.
  ///
  ///    Implementations of this function are required to have the property that
  ///    adding an element to "input_index_set" can only ever change IsComputable
  ///    from false to true, never vice versa.
  ///
  ///    @param [in] misc_info  Some information specific to the computation, such as
  ///              minimum and maximum times for certain components to do adaptation on;
  ///              it's a place to put things that don't easily fit in the framework.
  ///    @param [in] output_index  The index that is to be computed at the output
  ///              of this Component.
  ///    @param [in] input_index_set  The set of indexes that is available at the
  ///              input of this Component.
  ///    @param [out] used_inputs If this is non-NULL and the output is
  ///       computable this will be set to the list of input indexes that will
  ///       actually be used in the computation.
  ///    @return Returns true iff this output is computable from the provided
  ///          inputs.
  ///
  ///   The default implementation of this function is suitable for any
  ///   SimpleComponent: it just returns true if output_index is in
  ///   input_index_set, and if so sets used_inputs to vector containing that
  ///   one Index.
  virtual bool IsComputable(const MiscComputationInfo &misc_info,
                            const Index &output_index,
                            const IndexSet &input_index_set,
                            std::vector<Index> *used_inputs) const;

  /// \brief This function only does something interesting for non-simple
  ///  Components.  It provides an opportunity for a Component to reorder the or
  ///  pad the indexes at its input and output.  This might be useful, for
  ///  instance, if a component requires a particular ordering of the indexes
  ///  that doesn't correspond to their natural ordering.  Components that might
  ///  modify the indexes are required to return the kReordersIndexes flag in
  ///  their Properties().
  ///     The ReorderIndexes() function is now allowed to insert blanks
  ///  into the indexes.  The 'blanks' must be of the form (n,kNoTime,x),
  ///  where the marker kNoTime (a very negative number) is there where
  ///  the 't' indexes normally live.  The reason we don't just have, say,
  ///  (-1,-1,-1), relates to the need to preserve a regular pattern over
  ///  the 'n' indexes so that 'shortcut compilation' (c.f. ExpandComputation())
  ///  can work correctly
  ///
  ///
  ///  \param [in,out]  Indexes at the input of the Component.
  ///  \param [in,out]  Indexes at the output of the Component
  virtual void ReorderIndexes(std::vector<Index> *input_indexes,
                              std::vector<Index> *output_indexes) const {}



  /// \brief This function must return NULL for simple Components.  Returns a
  ///     pointer to a class that may contain some precomputed
  ///     component-specific and computation-specific indexes to be in used in
  ///     the Propagate and Backprop functions.
  ///
  /// \param [in] misc_info  This argument is supplied to handle things that the
  ///       framework can't very easily supply: information like which time
  ///       indexes are needed for AggregateComponent, which time-indexes are
  ///       available at the input of a recurrent network, and so on.  misc_info
  ///       may not even ever be used here.  We will add members to misc_info as
  ///       needed.
  /// \param [in] input_indexes  A vector of indexes that explains
  ///       what time-indexes (and other indexes) each row of the
  ///       in/in_value/in_deriv matrices given to Propagate and Backprop will
  ///       mean.
  /// \param [in] output_indexes  A vector of indexes that explains
  ///       what time-indexes (and other indexes) each row of the
  ///       out/out_value/out_deriv matrices given to Propagate and Backprop will
  ///       mean.
  /// \param [in] need_backprop  True if we might need to do backprop
  ///       with this component, so that if any different indexes are needed
  ///       for backprop then those should be computed too.
  /// \return  Returns a child-class of class ComponentPrecomputedIndexes, or
  ///       NULL if this component for does not need to precompute any indexes
  ///       (e.g. if it is a simple component and does not care about indexes).
  virtual ComponentPrecomputedIndexes* PrecomputeIndexes(
      const MiscComputationInfo &misc_info,
      const std::vector<Index> &input_indexes,
      const std::vector<Index> &output_indexes,
      bool need_backprop) const { return NULL;  }


  /// \brief Returns a string such as "SigmoidComponent", describing
  ///        the type of the object.
  virtual std::string Type() const = 0;

  /// \brief  Initialize, from a ConfigLine object.
  /// \param [in] cfl  A ConfigLine containing any parameters that
  ///            are needed for initialization. For example:
  ///            "dim=100 param-stddev=0.1"
  virtual void InitFromConfig(ConfigLine *cfl) = 0;

  /// \brief Returns input-dimension of this component.
  virtual int32 InputDim() const = 0;

  /// \brief Returns output-dimension of this component.
  virtual int32 OutputDim() const = 0;

  /// \brief Return bitmask of the component's properties.
  ///   These properties depend only on the component's type.
  ///   See enum ComponentProperties.
  virtual int32 Properties() const = 0;

  /// \brief Read component from stream (works out its type).  Dies on error.
  static Component* ReadNew(std::istream &is, bool binary);

  /// \brief Copies component (deep copy).
  virtual Component* Copy() const = 0;

  /// \brief Returns a new Component of the given type e.g. "SoftmaxComponent",
  ///   or NULL if no such component type exists.
  static Component *NewComponentOfType(const std::string &type);

  /// \brief Read function (used after we know the type of the Component);
  ///   accepts input that is missing the token that describes the component
  ///   type, in case it has already been consumed.
  virtual void Read(std::istream &is, bool binary) = 0;

  /// \brief Write component to stream
  virtual void Write(std::ostream &os, bool binary) const = 0;

  /// \brief Returns some text-form information about this component, for diagnostics.
  ///     Starts with the type of the component.  E.g. "SigmoidComponent dim=900",
  ///     although most components will have much more info.
  virtual std::string Info() const;

  /// This virtual function when called by
  //    -- an UpdatableComponent scales the parameters
  ///      by "scale" when called by an UpdatableComponent.
  //    -- a Nonlinear component (or another component that
  ///      stores stats, like BatchNormComponent-- it relates
  ///      to scaling activation stats, not parameters.
  virtual void Scale(BaseFloat scale) {};

  /// This virtual function when called by
  ///    -- an UpdatableComponent adds the parameters of
  ///      another updatable component, times some constant, to the current
  ///      parameters.
  ///    -- a NonlinearComponent it relates to adding stats
  /// Otherwise it should do nothing.
  virtual void Add(BaseFloat alpha, const Component &other) {};

  /// This virtual function only needs to be overwritten by Components that
  /// return a non-NULL memo from their Propagate() function.  It's called by
  /// NnetComputer in cases where Propagate returns a memo but there will be no
  /// backprop to consume it.
  virtual void DeleteMemo(void *memo) const { KALDI_ASSERT(memo == NULL); }


  Component() { }

  virtual ~Component() { }

 private:
  KALDI_DISALLOW_COPY_AND_ASSIGN(Component);
};


class RandomComponent: public Component {
 public:
  // This function is required in testing code and in other places we need
  // consistency in the random number generation (e.g. when optimizing
  // validation-set performance), but check where else we call srand().  You'll
  // need to call srand prior to making this call.
  void ResetGenerator() { random_generator_.SeedGpu(); }
 protected:
  CuRand<BaseFloat> random_generator_;
};

/**
   Class UpdatableComponent is a Component which has trainable parameters; it
   extends the interface of Component.  This is a base-class for Components with
   parameters.  See comment by declaration of kUpdatableComponent.
   The functions in this interface must only be called if the component returns
   the kUpdatable flag.

   Child classes support the following config-line parameters in addition
   to more specific ones:

     learning-rate         e.g. learning-rate=1.0e-05.  default=0.001
                           It's not normally necessary or desirable to set this
                           in the config line, as it typically gets set
                           in the training scripts.
     learning-rate-factor  e.g. learning-rate-factor=0.5, can be used to
                           conveniently control per-layer learning rates (it's
                           multiplied by the learning rates given to the
                           --learning-rate option to nnet3-copy or any
                           'set-learning-rate' directives to the
                           --edits-config option of nnet3-copy.  default=1.0.
     max-change            e.g. max-change=0.75.  Maximum allowed parameter change
                           for the parameters of this component, in Euclidean norm,
                           per update step.  If zero, no limit is applied at this
                           level (the global --max-param-change option will still
                           apply).  default=0.0.
 */
class UpdatableComponent: public Component {
 public:
  UpdatableComponent(const UpdatableComponent &other):
      learning_rate_(other.learning_rate_),
      learning_rate_factor_(other.learning_rate_factor_),
      is_gradient_(other.is_gradient_), max_change_(other.max_change_) { }

  UpdatableComponent(): learning_rate_(0.001), learning_rate_factor_(1.0),
                        is_gradient_(false), max_change_(0.0) { }

  virtual ~UpdatableComponent() { }

  /// \brief Computes dot-product between parameters of two instances of a
  ///  Component.  Can be used for computing parameter-norm of an
  ///  UpdatableComponent.
  virtual BaseFloat DotProduct(const UpdatableComponent &other) const = 0;

  /// This function is to be used in testing.  It adds unit noise times "stddev"
  /// to the parameters of the component.
  virtual void PerturbParams(BaseFloat stddev) = 0;

  /// Sets the learning rate of gradient descent- gets multiplied by
  /// learning_rate_factor_.
  virtual void SetUnderlyingLearningRate(BaseFloat lrate) {
    learning_rate_ = lrate * learning_rate_factor_;
  }

  /// Sets the learning rate directly, bypassing learning_rate_factor_.
  virtual void SetActualLearningRate(BaseFloat lrate) { learning_rate_ = lrate; }

  /// \brief Sets is_gradient_ to true and sets learning_rate_ to 1, ignoring
  /// learning_rate_factor_.
  virtual void SetAsGradient() { learning_rate_ = 1.0; is_gradient_ = true; }

  /// Gets the learning rate of gradient descent.  Note: if you call
  /// SetLearningRate(x), and learning_rate_factor_ != 1.0,
  /// a different value than x will returned.
  BaseFloat LearningRate() const { return learning_rate_; }

  /// Gets per-component max-change value. Note: the components themselves do
  /// not enforce the per-component max-change; it's enforced in class
  /// NnetTrainer by querying the max-changes for each component.
  /// See NnetTrainer::UpdateParamsWithMaxChange() in nnet3/nnet-training.cc.
  BaseFloat MaxChange() const { return max_change_; }

  virtual std::string Info() const;

  /// The following new virtual function returns the total dimension of
  /// the parameters in this class.
  virtual int32 NumParameters() const { KALDI_ASSERT(0); return 0; }

  /// Turns the parameters into vector form.  We put the vector form on the CPU,
  /// because in the kinds of situations where we do this, we'll tend to use
  /// too much memory for the GPU.
  virtual void Vectorize(VectorBase<BaseFloat> *params) const { KALDI_ASSERT(0); }
  /// Converts the parameters from vector form.
  virtual void UnVectorize(const VectorBase<BaseFloat> &params) {
    KALDI_ASSERT(0);
  }

 protected:
  // to be called from child classes, extracts any learning rate information
  // from the config line and sets them appropriately.
  void InitLearningRatesFromConfig(ConfigLine *cfl);

  // To be used in child-class Read() functions, this function reads the opening
  // tag <ThisComponentType> and the learning-rate factor and the learning-rate.
  void ReadUpdatableCommon(std::istream &is, bool binary);

  // To be used in child-class Write() functions, writes the opening
  // <ThisComponentType> tag and the learning-rate factor (if not 1.0) and the
  // learning rate;
  void WriteUpdatableCommon(std::ostream &is, bool binary) const;

  BaseFloat learning_rate_; ///< learning rate (typically 0.0..0.01)
  BaseFloat learning_rate_factor_; ///< learning rate factor (normally 1.0, but
                                   ///< can be set to another < value so that
                                   ///when < you call SetLearningRate(), that
                                   ///value will be scaled by this factor.
  bool is_gradient_;  ///< True if this component is to be treated as a gradient rather
                      ///< than as parameters.  Its main effect is that we disable
                      ///< any natural-gradient update and just compute the standard
                      ///< gradient.
  BaseFloat max_change_; ///< configuration value for imposing max-change

 private:
  const UpdatableComponent &operator = (const UpdatableComponent &other); // Disallow.
};

/// This kind of Component is a base-class for things like sigmoid, softmax and
/// ReLU: nonlinearities that don't change the dimension.  It takes care of
/// storing statistics on the average activations and derivatives encountered
/// during training.
class NonlinearComponent: public Component {
 public:

  NonlinearComponent();
  explicit NonlinearComponent(const NonlinearComponent &other);

  virtual int32 InputDim() const { return dim_; }
  virtual int32 OutputDim() const { return dim_; }

  // We implement InitFromConfig at this level.
  // supported config parameters and their defaults:
  //   dim=-1  self-repair-lower-threshold=-1000  self-repair-upper-threshold=-1000
  //     self-repair-constant=0.0
  // the 'self-repair' stuff is 'self-repairing' nonlinearities-- they add small
  // quantities to the derivative to attempt to keep the average value (for
  // bounded nonlinearities) or average derivative (for ReLU) for each
  // dimension within a given range.  The default ranges (if you don't
  // specify self-repair-lower-threshold or self-repair-upper-threshold) are
  // dependent on the nonlinearity and are set in their Backprop functions.
  // To activate this code you have to set self-repair-constant to a number >0 like
  // 0.0001 when initializing the ReLU (this is a scaling factor on the 'fake
  // derivative').  This code is only activated if derivative and value stats
  // are present in the model, which will typically only be the case
  // if the 'store-stats' code is activated
  // (e.g. --optimization.store-stats=true) because it needs the stats.  To be
  // activated this code also requires that is_gradient_ is false (i.e. you're
  // not computing exact gradients).

  virtual void InitFromConfig(ConfigLine *cfl);

  /// We implement Read at this level as it just needs the Type().
  virtual void Read(std::istream &is, bool binary);

  virtual void ZeroStats();

  virtual std::string Info() const;

  /// Write component to stream.
  virtual void Write(std::ostream &os, bool binary) const;

  virtual void Scale(BaseFloat scale);
  virtual void Add(BaseFloat alpha, const Component &other);

  // The following functions are unique to NonlinearComponent.
  // They mostly relate to diagnostics.
  const CuVector<double> &ValueSum() const { return value_sum_; }
  const CuVector<double> &DerivSum() const { return deriv_sum_; }

  double Count() const { return count_; }

 protected:
  enum { kUnsetThreshold = -1000 };

  friend class SigmoidComponent;
  friend class TanhComponent;
  friend class SoftmaxComponent;
  friend class LogSoftmaxComponent;
  friend class RectifiedLinearComponent;

  // This function updates the stats "value_sum_", "deriv_sum_", and
  // count_. (If deriv == NULL, it won't update "deriv_sum_").
  // It will be called from the Backprop function of child classes.
  void StoreStatsInternal(const CuMatrixBase<BaseFloat> &out_value,
                          const CuMatrixBase<BaseFloat> *deriv = NULL);


  const NonlinearComponent &operator = (const NonlinearComponent &other); // Disallow.
  int32 dim_;
  CuVector<double> value_sum_; // stats at the output.
  CuVector<double> deriv_sum_; // stats of the derivative of the nonlinearity
                               // (only applicable to element-by-element
                               // nonlinearities, not Softmax.
  double count_;

  // some stats for self-repairing nonlinearities.
  double num_dims_self_repaired_;
  double num_dims_processed_;

  // some configuration values relating to self-repairing nonlinearities.
  BaseFloat self_repair_lower_threshold_;
  BaseFloat self_repair_upper_threshold_;
  BaseFloat self_repair_scale_;

  // The mutex is used in UpdateStats, only for resizing vectors.
  Mutex mutex_;
};

} // namespace nnet3
} // namespace kaldi


#endif<|MERGE_RESOLUTION|>--- conflicted
+++ resolved
@@ -83,17 +83,13 @@
   kInputContiguous = 0x1000,  // true if the component requires its input data (and
                               // input derivatives) to have Stride()== NumCols().
   kOutputContiguous = 0x2000,  // true if the component requires its input data (and
-<<<<<<< HEAD
                                // output derivatives) to have Stride()== NumCols().
-  kUsesMemo = 0x4000  // true if the component returns a void* pointer from its
-                      // Propagate() function that needs to be passed into the
-                      // corresponding Backprop function.
-=======
-                              // output derivatives) to have Stride()== NumCols().
-  kRandomComponent = 0x4000   // true if the component has some kind of
+  kUsesMemo = 0x4000,  // true if the component returns a void* pointer from its
+                       // Propagate() function that needs to be passed into the
+                       // corresponding Backprop function.
+  kRandomComponent = 0x8000   // true if the component has some kind of
                               // randomness, like DropoutComponent (these should
                               // inherit from class RandomComponent.
->>>>>>> 87d95c5e
 };
 
 
