from __future__ import annotations

import pytorch_lightning as pl

from matsciml.datasets.transforms import PointCloudToGraphTransform
from matsciml.lightning.data_utils import MatSciMLDataModule
from matsciml.models import GraphConvModel
from matsciml.models.base import ScalarRegressionTask
<<<<<<< HEAD

=======
>>>>>>> 0a49461c

# configure a simple model for testing
model = GraphConvModel(100, 128, encoder_only=True)
task = ScalarRegressionTask(model, task_keys=["band_gap"])

# configure materials project from devset
dm = MatSciMLDataModule.from_devset(
    "MaterialsProjectDataset",
    dset_kwargs={"transforms": [PointCloudToGraphTransform("dgl", cutoff_dist=20.0)]},
)

# run 10 steps for funsies
trainer = pl.Trainer(fast_dev_run=10, enable_checkpointing=False, logger=False)

trainer.fit(task, datamodule=dm)<|MERGE_RESOLUTION|>--- conflicted
+++ resolved
@@ -6,10 +6,6 @@
 from matsciml.lightning.data_utils import MatSciMLDataModule
 from matsciml.models import GraphConvModel
 from matsciml.models.base import ScalarRegressionTask
-<<<<<<< HEAD
-
-=======
->>>>>>> 0a49461c
 
 # configure a simple model for testing
 model = GraphConvModel(100, 128, encoder_only=True)
