# Copyright (C) 2022 Intel Corporation
# SPDX-License-Identifier: MIT License
import sys, os
import pytorch_lightning as pl
from functools import partial
from pathlib import Path
import torch
import argparse
from tqdm import tqdm

try:
<<<<<<< HEAD
    from matsciml.models.diffusion_pipeline import GenerationTask
    from matsciml.models.pyg.gemnet.decoder import GemNetTDecoder
    from matsciml.models.pyg.dimenetpp_wrap_cdvae import DimeNetPlusPlusWrap
    from examples.cdvae_configs import enc_config, dec_config, cdvae_config, mp_config
    from matsciml.lightning.data_utils import MatSciMLDataModule
    from matsciml.datasets.materials_project import CdvaeLMDBDataset
    from matsciml.models.diffusion_utils.data_utils import StandardScalerTorch
=======
    from ocpmodels.models.diffusion_pipeline import GenerationTask
    from ocpmodels.models.pyg.gemnet.decoder import GemNetTDecoder
    from ocpmodels.models.pyg.dimenetpp_wrap_cdvae import DimeNetPlusPlusWrap
    from examples.model_demos.cdvae.cdvae_configs import (
        enc_config, dec_config, cdvae_config, mp_config
    )
    from ocpmodels.lightning.data_utils import MatSciMLDataModule
    from ocpmodels.datasets.materials_project import CdvaeLMDBDataset
    from ocpmodels.models.diffusion_utils.data_utils import StandardScalerTorch
>>>>>>> 86d06b4e

except:
    dir_path = os.path.dirname(os.path.realpath(__file__))
    sys.path.append("{}/../".format(dir_path))
    from matsciml.models.diffusion_pipeline import GenerationTask
    from matsciml.models.pyg.gemnet.decoder import GemNetTDecoder
    from matsciml.models.pyg.dimenetpp_wrap_cdvae import DimeNetPlusPlusWrap
    from matsciml.lightning.data_utils import MatSciMLDataModule
    from matsciml.datasets.materials_project import CdvaeLMDBDataset
    from matsciml.models.diffusion_utils.data_utils import StandardScalerTorch

    from examples.cdvae_configs import enc_config, dec_config, cdvae_config, mp_config

<<<<<<< HEAD
=======
    from examples.model_demos.cdvae.cdvae_configs import (
        enc_config, dec_config, cdvae_config, mp_config
    )   
>>>>>>> 86d06b4e

# computing scalers to re-scale regression targets to a normalized range
def get_scalers(dataset):
    print("Building scalers")
    lattice_vals, prop_vals = [], []

    for i, data in tqdm(enumerate(dataset)):
        try:
            flag = len(data.keys()) == 1
            continue
        except:
            pass
        lengths = data["lengths"]  # bs, 3
        num_atoms = data["num_nodes"]  # bs
        angles = data["angles"]
        lengths = lengths / float(num_atoms) ** (1 / 3)
        ys = data["y"]
        lattice_vals.append(torch.cat([lengths, angles], dim=-1))
        prop_vals.append(ys)

    lattice_vals = torch.cat(lattice_vals)
    prop_vals = torch.cat(prop_vals)
    lattice_scaler = StandardScalerTorch()
    lattice_scaler.fit(lattice_vals)
    prop_scaler = StandardScalerTorch()
    prop_scaler.fit(prop_vals)

    return lattice_scaler, prop_scaler


"""
The main script to train CDVAE and its components (encoder, decoder, denoising).
Sampling and evaluation are performed in separate scripts (_inference, _metrics)
based on a saved trained checkpoint.
"""


def main(args):
    pl.seed_everything(1616)
    data_config = mp_config

    # init dataset-specific params in encoder/decoder
    enc_config["num_targets"] = cdvae_config["latent_dim"]
    enc_config["otf_graph"] = data_config["otf_graph"]
    enc_config["readout"] = data_config["readout"]

    cdvae_config["max_atoms"] = data_config["max_atoms"]
    cdvae_config["teacher_forcing_max_epoch"] = data_config["teacher_forcing_max_epoch"]
    cdvae_config["lattice_scale_method"] = data_config["lattice_scale_method"]

    # data preparation
    data_path = Path(args.data_path)
    dm = MatSciMLDataModule(
        dataset=CdvaeLMDBDataset,
        train_path=data_path / "train",
        val_split=data_path / "val",
        test_split=data_path / "test",
        batch_size=args.batch_size,
        num_workers=0,
    )
    # Load the data at the setup stage
    dm.setup()

    # Compute scalers for regression targets and lattice parameters
    # By default, we will train CDVAE on the formation energy
    lattice_scaler, prop_scaler = get_scalers(dm.splits["train"])
    dm.dataset.lattice_scaler = lattice_scaler.copy()
    dm.dataset.scaler = prop_scaler.copy()

    # create the encoder, decoder, and CDVAE generative model (GenerativeTask)
    encoder = DimeNetPlusPlusWrap(**enc_config)
    decoder = GemNetTDecoder(**dec_config)
    model = GenerationTask(encoder=encoder, decoder=decoder, **cdvae_config)

    model.lattice_scaler = lattice_scaler.copy()
    model.scaler = prop_scaler.copy()

    # create the trainer
    trainer = pl.Trainer(
        accelerator="cpu" if not args.gpu else "gpu",  # strategy="ddp",
        devices=1,
        max_epochs=args.epochs,
        gradient_clip_val=1.0,
    )

    # train CDVAE
    trainer.fit(model, datamodule=dm)


if __name__ == "__main__":
    parser = argparse.ArgumentParser()
    parser.add_argument("--data_path", required=True)  # path to the LMDB sources
    parser.add_argument("--batch_size", default=256, type=int)
    parser.add_argument("--epochs", default=1000, type=int)
    parser.add_argument("--gpu", default=False, type=bool)
    args = parser.parse_args()
    main(args)<|MERGE_RESOLUTION|>--- conflicted
+++ resolved
@@ -9,25 +9,18 @@
 from tqdm import tqdm
 
 try:
-<<<<<<< HEAD
-    from matsciml.models.diffusion_pipeline import GenerationTask
-    from matsciml.models.pyg.gemnet.decoder import GemNetTDecoder
-    from matsciml.models.pyg.dimenetpp_wrap_cdvae import DimeNetPlusPlusWrap
-    from examples.cdvae_configs import enc_config, dec_config, cdvae_config, mp_config
-    from matsciml.lightning.data_utils import MatSciMLDataModule
-    from matsciml.datasets.materials_project import CdvaeLMDBDataset
-    from matsciml.models.diffusion_utils.data_utils import StandardScalerTorch
-=======
     from ocpmodels.models.diffusion_pipeline import GenerationTask
     from ocpmodels.models.pyg.gemnet.decoder import GemNetTDecoder
     from ocpmodels.models.pyg.dimenetpp_wrap_cdvae import DimeNetPlusPlusWrap
     from examples.model_demos.cdvae.cdvae_configs import (
-        enc_config, dec_config, cdvae_config, mp_config
+        enc_config,
+        dec_config,
+        cdvae_config,
+        mp_config,
     )
     from ocpmodels.lightning.data_utils import MatSciMLDataModule
     from ocpmodels.datasets.materials_project import CdvaeLMDBDataset
     from ocpmodels.models.diffusion_utils.data_utils import StandardScalerTorch
->>>>>>> 86d06b4e
 
 except:
     dir_path = os.path.dirname(os.path.realpath(__file__))
@@ -41,12 +34,13 @@
 
     from examples.cdvae_configs import enc_config, dec_config, cdvae_config, mp_config
 
-<<<<<<< HEAD
-=======
     from examples.model_demos.cdvae.cdvae_configs import (
-        enc_config, dec_config, cdvae_config, mp_config
-    )   
->>>>>>> 86d06b4e
+        enc_config,
+        dec_config,
+        cdvae_config,
+        mp_config,
+    )
+
 
 # computing scalers to re-scale regression targets to a normalized range
 def get_scalers(dataset):
