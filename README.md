--- conflicted
+++ resolved
@@ -1,11 +1,9 @@
-<<<<<<< HEAD
+> **Warning** You are viewing the v2 beta version; it is subject to breaking changes prior to the General Availability release. It is not recommended for production use, but your feedback and help in testing is appreciated!
+
 > **Note**
 > As part of our ongoing commitment to best security practices, we have rotated the signing keys used to sign previous releases of this SDK. As a result, new patch builds have been released using the new signing key. Please upgrade at your earliest convenience.
 >
 > While this change won't affect most developers, if you have implemented a dependency signature validation step in your build process, you may notice a warning that past releases can't be verified. This is expected, and a result of the key rotation process. Updating to the latest version will resolve this for you.
-=======
-> **Warning** You are viewing the v2 beta version; it is subject to breaking changes prior to the General Availability release. It is not recommended for production use, but your feedback and help in testing is appreciated!
->>>>>>> f2e78c08
 
 ![A Java client library for the Auth0 Authentication and Management APIs.](https://cdn.auth0.com/website/sdks/banners/auth0-java-banner.png)
 
@@ -38,22 +36,14 @@
 <dependency>
   <groupId>com.auth0</groupId>
   <artifactId>auth0</artifactId>
-<<<<<<< HEAD
-  <version>1.44.2</version>
-=======
   <version>2.0.0-beta.2</version>
->>>>>>> f2e78c08
 </dependency>
 ```
 
 or Gradle:
 
 ```gradle
-<<<<<<< HEAD
-implementation 'com.auth0:auth0:1.44.2'
-=======
 implementation 'com.auth0:auth0:2.0.0-beta.2'
->>>>>>> f2e78c08
 ```
 
 ### Configure the SDK
