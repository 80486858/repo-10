--- conflicted
+++ resolved
@@ -44,11 +44,7 @@
 
 ### Authorize - /authorize
 
-<<<<<<< HEAD
-Creates an `AuthorizeUrlBuilder` to authenticate the user with an OAuth provider. The `redirectUri` must be white-listed in the "Allowed Callback URLs" section of the Applications Settings. Parameters can be added to the final url by using the builder methods. When ready, call `build()` and obtain the URL.
-=======
 Creates an `AuthorizeUrlBuilder` to authenticate the user with an OAuth provider. The `redirectUri` must be white-listed in the "Allowed Callback URLs" section of the Applications Settings. Parameters can be added to the final URL by using the builder methods. When ready, call `build()` and obtain the URL.
->>>>>>> 975e6ad3
 
 ```AuthorizeUrlBuilder authorizeUrl(String redirectUri)```
 
