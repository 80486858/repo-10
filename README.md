# Codecov GitHub Action

[![GitHub Marketplace](https://img.shields.io/badge/Marketplace-v2-undefined.svg?logo=github&logoColor=white&style=flat)](https://github.com/marketplace/actions/codecov)
[![FOSSA Status](https://app.fossa.com/api/projects/git%2Bgithub.com%2Fcodecov%2Fcodecov-action.svg?type=shield)](https://app.fossa.com/projects/git%2Bgithub.com%2Fcodecov%2Fcodecov-action?ref=badge_shield)
[![Workflow for Codecov Action](https://github.com/codecov/codecov-action/actions/workflows/main.yml/badge.svg)](https://github.com/codecov/codecov-action/actions/workflows/main.yml)
### Easily upload coverage reports to Codecov from GitHub Actions

>The latest release of this Action adds support for tokenless uploads from GitHub Actions!

## ⚠️  Deprecration of v1
**On February 1, 2022, this version will be fully sunset and no longer function**

Due to the [deprecation](https://about.codecov.io/blog/introducing-codecovs-new-uploader/) of the underlying bash uploader,
the Codecov GitHub Action has released `v2` which will use the new [uploader](https://github.com/codecov/uploader). You can learn
more about our deprecation plan and the new uploader on our [blog](https://about.codecov.io/blog/introducing-codecovs-new-uploader/).

We will be restricting any updates to the `v1` Action to security updates and hotfixes.

### Migration from `v1` to `v2`
The `v2` uploader has a few breaking changes for users
- Multiple fields have not been transferred from the bash uploader or have been deprecated. Notably
many of the `functionalities` and `gcov_` arguments have been removed. Please check the documentation
below for the full list.

## Usage

To integrate Codecov with your Actions pipeline, specify the name of this repository with a tag number (`@v2` is recommended) as a `step` within your `workflow.yml` file.

If you have a *private repository*, this Action also requires you to [provide an upload token](https://docs.codecov.io/docs/frequently-asked-questions#section-where-is-the-repository-upload-token-found-) from [codecov.io](https://www.codecov.io) (tip: in order to avoid exposing your token, store it as a `secret`). Optionally, you can choose to include up to four additional inputs to customize the upload context. **For public repositories, no token is needed**

Inside your `.github/workflows/workflow.yml` file:

```yaml
steps:
- uses: actions/checkout@master
- uses: codecov/codecov-action@v2
  with:
    token: ${{ secrets.CODECOV_TOKEN }} # not required for public repos
    files: ./coverage1.xml,./coverage2.xml # optional
    flags: unittests # optional
    name: codecov-umbrella # optional
    fail_ci_if_error: true # optional (default = false)
    verbose: true # optional (default = false)
```
>**Note**: This assumes that you've set your Codecov token inside *Settings > Secrets* as `CODECOV_TOKEN`. If not, you can [get an upload token](https://docs.codecov.io/docs/frequently-asked-questions#section-where-is-the-repository-upload-token-found-) for your specific repo on [codecov.io](https://www.codecov.io). Keep in mind that secrets are *not* available to forks of repositories.

## Arguments

Codecov's Action currently supports five inputs from the user: `token`, `file`, `flags`,`name`, and `fail_ci_if_error`. These inputs, along with their descriptions and usage contexts, are listed in the table below:

| Input  | Description | Usage |
| :---:     |     :---:   |    :---:   |
| `token`  | Used to authorize coverage report uploads  | *Required for private repos* |
| `files`  | Comma-separated paths to the coverage report(s) | Optional
| `directory` | Directory to search for coverage reports. | Optional
| `dry_run` | Don't upload files to Codecov | Optional
| `flags`  | Flag the upload to group coverage metrics (unittests, uitests, etc.). Multiple flags are separated by a comma (ui,chrome) | Optional
| | |
| `commit_parent` | The commit SHA of the parent for which you are uploading coverage. If not present, the parent will be determined using the API of your repository provider.  When using the repository provider's API, the parent is determined via finding the closest ancestor to the commit. | Optional
| `env_vars`  | Environment variables to tag the upload with. Multiple env variables can be separated with commas (e.g. `OS,PYTHON`) | Optional
| `fail_ci_if_error`  | Specify if CI pipeline should fail when Codecov runs into errors during upload. *Defaults to **false*** | Optional
<<<<<<< HEAD
-| `functionalities` | Toggle functionalities | Optional
-| | `network` Disable uploading the file network |
| `gcov` | Run with gcov support |
| `gcov_args` | Extra arguments to pass to gcov |
| `gcov_ignore` | Paths to ignore during gcov gathering |
| `gcov_include` | Paths to include during gcov gathering |
=======
| `functionalities` | Toggle functionalities | Optional
| | `network` Disable uploading the file network |
>>>>>>> b049ab51
| `move_coverage_to_trash` | Move discovered coverage reports to the trash | Optional
| `name`  | Custom defined name for the upload | Optional
| `override_branch` | Specify the branch name | Optional
| `override_build` | Specify the build number | Optional
| `override_commit` | Specify the commit SHA | Optional
| `override_pr` | Specify the pull request number | Optional
| `override_tag` | Specify the git tag | Optional
| `path_to_write_report` | Write upload file to path before uploading | Optional
| `root_dir` | Used when not in git/hg project to identify project root directory | Optional
| `slug` | Specify the slug manually (Enterprise use) | Optional
| `url` | Change the upload host (Enterprise use) | Optional
| `verbose` | Specify whether the Codecov output should be verbose | Optional
| `version` | Specify which version of the Codecov Uploader should be used. Defaults to `latest` | Optional
| `working-directory` | Directory in which to execute `codecov.sh` | Optional

### Example `workflow.yml` with Codecov Action

```yaml
name: Example workflow for Codecov
on: [push]
jobs:
  run:
    runs-on: ${{ matrix.os }}
    strategy:
      matrix:
        os: [ubuntu-latest, macos-latest, windows-latest]
    env:
      OS: ${{ matrix.os }}
      PYTHON: '3.7'
    steps:
    - uses: actions/checkout@master
    - name: Setup Python
      uses: actions/setup-python@master
      with:
        python-version: 3.7
    - name: Generate coverage report
      run: |
        pip install pytest
        pip install pytest-cov
        pytest --cov=./ --cov-report=xml
    - name: Upload coverage to Codecov
      uses: codecov/codecov-action@v2
      with:
        token: ${{ secrets.CODECOV_TOKEN }}
        directory: ./coverage/reports/
        env_vars: OS,PYTHON
        fail_ci_if_error: true
        files: ./coverage1.xml,./coverage2.xml
        flags: unittests
        name: codecov-umbrella
        path_to_write_report: ./coverage/codecov_report.txt
        verbose: true
```
## Contributing

Contributions are welcome! Check out the [Contribution Guide](CONTRIBUTING.md).

## License

The code in this project is released under the [MIT License](LICENSE).

[![FOSSA Status](https://app.fossa.com/api/projects/git%2Bgithub.com%2Fcodecov%2Fcodecov-action.svg?type=large)](https://app.fossa.com/projects/git%2Bgithub.com%2Fcodecov%2Fcodecov-action?ref=badge_large)<|MERGE_RESOLUTION|>--- conflicted
+++ resolved
@@ -59,17 +59,12 @@
 | `commit_parent` | The commit SHA of the parent for which you are uploading coverage. If not present, the parent will be determined using the API of your repository provider.  When using the repository provider's API, the parent is determined via finding the closest ancestor to the commit. | Optional
 | `env_vars`  | Environment variables to tag the upload with. Multiple env variables can be separated with commas (e.g. `OS,PYTHON`) | Optional
 | `fail_ci_if_error`  | Specify if CI pipeline should fail when Codecov runs into errors during upload. *Defaults to **false*** | Optional
-<<<<<<< HEAD
--| `functionalities` | Toggle functionalities | Optional
--| | `network` Disable uploading the file network |
+| `functionalities` | Toggle functionalities | Optional
+| | `network` Disable uploading the file network |
 | `gcov` | Run with gcov support |
 | `gcov_args` | Extra arguments to pass to gcov |
 | `gcov_ignore` | Paths to ignore during gcov gathering |
 | `gcov_include` | Paths to include during gcov gathering |
-=======
-| `functionalities` | Toggle functionalities | Optional
-| | `network` Disable uploading the file network |
->>>>>>> b049ab51
 | `move_coverage_to_trash` | Move discovered coverage reports to the trash | Optional
 | `name`  | Custom defined name for the upload | Optional
 | `override_branch` | Specify the branch name | Optional
