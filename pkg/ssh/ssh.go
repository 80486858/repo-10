package ssh

import (
	"context"
	"errors"
	"flag"
	"fmt"
	"io"
	"net/url"
	"os"
	"os/exec"
	"path"
	"regexp"
	"sort"
	"strings"
	"time"

	"github.com/go-kit/log"
	"github.com/go-kit/log/level"

	"github.com/grafana/dskit/services"
	"github.com/grafana/pdc-agent/pkg/pdc"
	"github.com/grafana/pdc-agent/pkg/retry"
)

const (
	// The exit code sent by the pdc server when the connection limit is reached.
	ConnectionLimitReachedCode = "10001"
)

// Create a regex expression that capures the number in a string like: "debug1: Exit status 10001"
var exitStatusRegexp = regexp.MustCompile(`Exit status (?P<status>10001)`)

// Config represents all configurable properties of the ssh package.
type Config struct {
	Args []string // deprecated

	KeyFile    string
	SSHFlags   []string // Additional flags to be passed to ssh(1). e.g. --ssh-flag="-vvv" --ssh-flag="-L 80:localhost:80"
	Port       int
	LogLevel   int
	PDC        pdc.Config
	LegacyMode bool
	URL        *url.URL
}

// DefaultConfig returns a Config with some sensible defaults set
func DefaultConfig() *Config {
	root, err := os.UserHomeDir()
	if err != nil {
		// Use relative path (should not happen)
		root = ""
	}
	return &Config{
		Port:     22,
		LogLevel: 2,
		PDC:      pdc.Config{},
		KeyFile:  path.Join(root, ".ssh/grafana_pdc"),
	}
}

func (cfg *Config) RegisterFlags(f *flag.FlagSet) {
	def := DefaultConfig()

	cfg.SSHFlags = []string{}
	f.StringVar(&cfg.KeyFile, "ssh-key-file", def.KeyFile, "The path to the SSH key file.")
	f.IntVar(&cfg.LogLevel, "log-level", def.LogLevel, "The level of log verbosity. The maximum is 3.")
	// use default log level if invalid
	if cfg.LogLevel > 3 {
		cfg.LogLevel = def.LogLevel
	}
	f.Func("ssh-flag", "Additional flags to be passed to ssh. Can be set more than once.", cfg.addSSHFlag)
}

func (cfg Config) KeyFileDir() string {
	dir, _ := path.Split(cfg.KeyFile)
	return dir
}

func (cfg *Config) addSSHFlag(s string) error {
	cfg.SSHFlags = append(cfg.SSHFlags, s)
	return nil
}

// Client is a client for ssh. It configures and runs ssh commands
type Client struct {
	*services.BasicService
	cfg    *Config
	SSHCmd string // SSH command to run, defaults to "ssh". Require for testing.
	logger log.Logger
	km     *KeyManager
}

// NewClient returns a new SSH client in an idle state
func NewClient(cfg *Config, logger log.Logger, km *KeyManager) *Client {
	client := &Client{
		cfg:    cfg,
		SSHCmd: "ssh",
		logger: logger,
		km:     km,
	}

	client.BasicService = services.NewIdleService(client.starting, client.stopping)
	return client
}

func (s *Client) starting(ctx context.Context) error {
	level.Info(s.logger).Log("msg", "starting ssh client")

	// check keys and cert validity before start, create new cert if required
	// This will exit if it fails, rather than endlessly retrying to sign keys.
	if s.km != nil {
		err := s.km.CreateKeys(ctx)
		if err != nil {
			level.Error(s.logger).Log("msg", "could not check or generate certificate", "error", err)
			return err
		}
	}

	// Attempt to parse SSH flags before triggering the goroutine, so we can exit
	// if the parsing fails
	flags, err := s.SSHFlagsFromConfig()
	if err != nil {
		level.Error(s.logger).Log("msg", fmt.Sprintf("could not parse flags: %s", err))
		return err
	}
	level.Debug(s.logger).Log("msg", fmt.Sprintf("parsed flags: %s", flags))

	retryOpts := retry.Opts{MaxBackoff: 16 * time.Second, InitialBackoff: 1 * time.Second}
	go retry.Forever(retryOpts, func() error {
		cmd := exec.CommandContext(ctx, s.SSHCmd, flags...)

<<<<<<< HEAD
			exitStatusWatcher := newExitStatusWatcher(os.Stderr)
			cmd.Stdout = os.Stdout
			cmd.Stderr = exitStatusWatcher
			_ = cmd.Run()
			if ctx.Err() != nil {
				break // context was canceled
			}

			// The server won't accept new connections using the current tunnel id, there's no need to try again.
			if exitStatusWatcher.exitStatus == ConnectionLimitReachedCode {
				level.Info(s.logger).Log("msg", "limit of connections for stack and network reached. exiting")
				os.Exit(1)
			}

			level.Error(s.logger).Log("msg", "ssh client exited. restarting")
			// backoff
			// TODO: Implement exponential backoff
			time.Sleep(1 * time.Second)

			// Check keys and cert validity before restart, create new cert if required.
			// This covers the case where a certificate has become invalid since the last start.
			// Do not return here: we want to keep trying to connect in case the PDC API
			// is temporarily unavailable.
			if s.km != nil {
				err := s.km.CreateKeys(ctx)
				if err != nil {
					level.Error(s.logger).Log("msg", "could not check or generate certificate", "error", err)
				}
			}
=======
		cmd.Stdout = os.Stdout
		cmd.Stderr = os.Stderr
		_ = cmd.Run()
		if ctx.Err() != nil {
			return nil // context was canceled
		}

		level.Error(s.logger).Log("msg", "ssh client exited. restarting")
>>>>>>> ac696fa1

		// Check keys and cert validity before restart, create new cert if required.
		// This covers the case where a certificate has become invalid since the last start.
		// Do not return here: we want to keep trying to connect in case the PDC API
		// is temporarily unavailable.
		if s.km != nil {
			err := s.km.CreateKeys(ctx)
			if err != nil {
				level.Error(s.logger).Log("msg", "could not check or generate certificate", "error", err)
			}
		}

		return fmt.Errorf("ssh client exited")
	})

	return nil
}

func (s *Client) stopping(err error) error {
	level.Info(s.logger).Log("msg", "stopping ssh client")
	return err
}

// SSHFlagsFromConfig generates the array of flags to pass to the ssh command.
// It does not stop default flags from being overidden, but only the first instance
// of `-o` flags are used.
func (s *Client) SSHFlagsFromConfig() ([]string, error) {
	if s.cfg.LegacyMode {
		level.Warn(s.logger).Log("msg", "running in legacy mode")
		return s.cfg.Args, nil
	}

	keyFileArr := strings.Split(s.cfg.KeyFile, "/")
	keyFileDir := strings.Join(keyFileArr[:len(keyFileArr)-1], "/")

	logLevelFlag := ""
	if s.cfg.LogLevel > 0 {
		logLevelFlag = "-" + strings.Repeat("v", s.cfg.LogLevel)
	}

	gwURL := s.cfg.URL
	user := fmt.Sprintf("%s@%s", s.cfg.PDC.HostedGrafanaID, gwURL.String())

	// keep ssh_config parameters in a map so they can be oveeridden by the user
	sshOptions := map[string]string{
		"UserKnownHostsFile":  fmt.Sprintf("%s/%s", keyFileDir, KnownHostsFile),
		"CertificateFile":     fmt.Sprintf("%s-cert.pub", s.cfg.KeyFile),
		"ServerAliveInterval": "15",
		"ConnectTimeout":      "1",
	}

	nonOptionFlags := []string{} // for backwards compatibility, on -v particularly
	for _, f := range s.cfg.SSHFlags {
		name, value, err := extractOptionFromFlag(f)
		if err != nil {
			return nil, err
		}
		if name == "" {
			nonOptionFlags = append(nonOptionFlags, f)
			continue
		}
		sshOptions[name] = value
	}

	// make options ordering deterministic
	optionsList := []string{}
	for o := range sshOptions {
		optionsList = append(optionsList, o)
	}
	sort.Strings(optionsList)

	result := []string{
		"-i",
		s.cfg.KeyFile,
		user,
		"-p",
		fmt.Sprintf("%d", s.cfg.Port),
		"-R", "0",
	}

	for _, o := range optionsList {
		result = append(result, "-o", fmt.Sprintf("%s=%s", o, sshOptions[o]))
	}

	if logLevelFlag != "" {
		result = append(result, logLevelFlag)
	}

	result = append(result, nonOptionFlags...)

	return result, nil
}

func extractOptionFromFlag(flag string) (string, string, error) {
	parts := strings.SplitN(flag, " ", 2)
	if parts[0] != "-o" {
		return "", "", nil
	}

	oParts := strings.Split(parts[1], "=")
	if len(oParts) != 2 {
		return "", "", errors.New("invalid ssh option format, expecting '-o Name=string'")
	}
	return oParts[0], oParts[1], nil
}

// exitStatusWatcher intercepts writes to a io.Writer and records values that match a regex expression.
type exitStatusWatcher struct {
	stdout     io.Writer
	exitStatus string
}

func newExitStatusWatcher(stdout io.Writer) *exitStatusWatcher {
	return &exitStatusWatcher{stdout: stdout}
}

func (watcher *exitStatusWatcher) Write(p []byte) (n int, err error) {
	matches := exitStatusRegexp.FindSubmatch(p)
	if len(matches) > 0 {
		index := exitStatusRegexp.SubexpIndex("status")
		if index > -1 {
			watcher.exitStatus = string(matches[index])
		}
	}

	return watcher.stdout.Write(p)
}<|MERGE_RESOLUTION|>--- conflicted
+++ resolved
@@ -25,7 +25,7 @@
 
 const (
 	// The exit code sent by the pdc server when the connection limit is reached.
-	ConnectionLimitReachedCode = "10001"
+	ConnectionLimitReachedCode = 10001
 )
 
 // Create a regex expression that capures the number in a string like: "debug1: Exit status 10001"
@@ -52,7 +52,7 @@
 		root = ""
 	}
 	return &Config{
-		Port:     22,
+		Port:     2244,
 		LogLevel: 2,
 		PDC:      pdc.Config{},
 		KeyFile:  path.Join(root, ".ssh/grafana_pdc"),
@@ -130,46 +130,14 @@
 	go retry.Forever(retryOpts, func() error {
 		cmd := exec.CommandContext(ctx, s.SSHCmd, flags...)
 
-<<<<<<< HEAD
-			exitStatusWatcher := newExitStatusWatcher(os.Stderr)
-			cmd.Stdout = os.Stdout
-			cmd.Stderr = exitStatusWatcher
-			_ = cmd.Run()
-			if ctx.Err() != nil {
-				break // context was canceled
-			}
-
-			// The server won't accept new connections using the current tunnel id, there's no need to try again.
-			if exitStatusWatcher.exitStatus == ConnectionLimitReachedCode {
-				level.Info(s.logger).Log("msg", "limit of connections for stack and network reached. exiting")
-				os.Exit(1)
-			}
-
-			level.Error(s.logger).Log("msg", "ssh client exited. restarting")
-			// backoff
-			// TODO: Implement exponential backoff
-			time.Sleep(1 * time.Second)
-
-			// Check keys and cert validity before restart, create new cert if required.
-			// This covers the case where a certificate has become invalid since the last start.
-			// Do not return here: we want to keep trying to connect in case the PDC API
-			// is temporarily unavailable.
-			if s.km != nil {
-				err := s.km.CreateKeys(ctx)
-				if err != nil {
-					level.Error(s.logger).Log("msg", "could not check or generate certificate", "error", err)
-				}
-			}
-=======
 		cmd.Stdout = os.Stdout
 		cmd.Stderr = os.Stderr
-		_ = cmd.Run()
+		err = cmd.Run()
 		if ctx.Err() != nil {
 			return nil // context was canceled
 		}
 
 		level.Error(s.logger).Log("msg", "ssh client exited. restarting")
->>>>>>> ac696fa1
 
 		// Check keys and cert validity before restart, create new cert if required.
 		// This covers the case where a certificate has become invalid since the last start.
