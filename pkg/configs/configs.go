// Copyright 2022 Intel Corporation. All Rights Reserved.
//
// Licensed under the Apache License, Version 2.0 (the "License");
// you may not use this file except in compliance with the License.
// You may obtain a copy of the License at
//
//     http://www.apache.org/licenses/LICENSE-2.0
//
// Unless required by applicable law or agreed to in writing, software
// distributed under the License is distributed on an "AS IS" BASIS,
// WITHOUT WARRANTIES OR CONDITIONS OF ANY KIND, either express or implied.
// See the License for the specific language governing permissions and
// limitations under the License.

package configs

import (
	"context"
<<<<<<< HEAD
	"fmt"
=======
	"encoding/json"
>>>>>>> 82a32f79
	"os"

	// Local

	"github.com/intel/gardener-extension-cri-resmgr/pkg/consts"

	// Gardener

	// Other
	"github.com/go-logr/logr"
	corev1 "k8s.io/api/core/v1"
	"sigs.k8s.io/controller-runtime/pkg/client"
)

// GetBaseConfigsFromConfigMap reads extension ConfigMap and get its "configs" as baseConfigs
func GetBaseConfigsFromConfigMap(ctx context.Context, logger logr.Logger, k8sClient client.Client) (map[string]string, error) {

	baseConfigs := map[string]string{}
	extensionConfigMapNamespace := os.Getenv(consts.ConfigMapNamespaceEnvKey)
	if extensionConfigMapNamespace != "" {
		configMap := &corev1.ConfigMap{}
		err := k8sClient.Get(ctx, client.ObjectKey{Namespace: extensionConfigMapNamespace, Name: consts.ConfigMapName}, configMap)
		if err != nil {
			logger.Info("configs: cannot find configMap with base configs, return empty map")
			return baseConfigs, nil
		}
		baseConfigs = configMap.Data

		// Just for logging to not print all the contents
		baseConfigsKeys := []string{}
		for key := range configMap.Data {
			baseConfigsKeys = append(baseConfigsKeys, key)
		}
		logger.Info("configs: from configMap use as baseConfigs", "types", baseConfigsKeys)
	}
	return baseConfigs, nil
}

// PrepareConfigTypes merges baseConfigs and providerConfigs (found in extensions.providerConfig) and split that two "static" and "dynamic" types.
func PrepareConfigTypes(logger logr.Logger, baseConfigs map[string]string, providerConfigs map[string]string) (map[string]map[string]string, error) {

	// Merge result is used for helm installation charts to be rendered and additional configmaps for cri-resource-manager.
	// overwrite baseConfigs with those read from providerConfig.Configs
	configKeys := []string{}
	for configName, configContents := range providerConfigs {
		baseConfigs[configName] = configContents
		configKeys = append(configKeys, configName)
	}
	logger.Info("configs: from shoot.providerConfig configs", "types", configKeys)

	// Split into types
	configTypes := map[string]map[string]string{
		"static":  {},
		"dynamic": {},
	}
	configTypes["static"] = map[string]string{}
	for configName, configContent := range baseConfigs {
		if configName == "fallback" || configName == "force" || configName == "EXTRA_OPTIONS" {
			// static configs
			configTypes["static"][configName] = configContent
		} else {
			// dynamic configs
			configTypes["dynamic"][configName] = configContent
		}
	}
	return configTypes, nil
}<|MERGE_RESOLUTION|>--- conflicted
+++ resolved
@@ -16,11 +16,6 @@
 
 import (
 	"context"
-<<<<<<< HEAD
-	"fmt"
-=======
-	"encoding/json"
->>>>>>> 82a32f79
 	"os"
 
 	// Local
