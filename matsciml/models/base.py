# Copyright (C) 2022-3 Intel Corporation
# SPDX-License-Identifier: MIT License
from __future__ import annotations

import logging
<<<<<<< HEAD
from abc import ABC
from abc import abstractmethod
from contextlib import ExitStack
from contextlib import nullcontext
from pathlib import Path
from typing import Any
from typing import ContextManager
from typing import Dict
from typing import Iterable
from typing import List
from typing import Optional
from typing import Tuple
from typing import Type
from typing import Union
=======
from abc import ABC, abstractmethod
from collections.abc import Iterable
from contextlib import ExitStack, nullcontext
from pathlib import Path
from typing import Any, ContextManager, Dict, List, Optional, Tuple, Type, Union
>>>>>>> 0a49461c
from warnings import warn

import pytorch_lightning as pl
import torch
from einops import reduce
<<<<<<< HEAD
from torch import nn
from torch import Tensor
from torch.optim import AdamW
from torch.optim import lr_scheduler
from torch.optim import Optimizer

from matsciml.common import package_registry
from matsciml.common.registry import registry
from matsciml.common.types import AbstractGraph
from matsciml.common.types import BatchDict
from matsciml.common.types import DataDict
from matsciml.common.types import Embeddings
=======
from torch import Tensor, nn
from torch.optim import AdamW, Optimizer, lr_scheduler

from matsciml.common import package_registry
from matsciml.common.registry import registry
from matsciml.common.types import AbstractGraph, BatchDict, DataDict, Embeddings
>>>>>>> 0a49461c
from matsciml.models.common import OutputHead
from matsciml.modules.normalizer import Normalizer

if package_registry["dgl"]:
    import dgl

if package_registry["pyg"]:
    import torch_geometric as pyg

__all__ = [
    "AbstractEnergyModel",
    "ScalarRegressionTask",
    "BinaryClassificationTask",
    "ForceRegressionTask",
    "CrystalSymmetryClassificationTask",
    "MultiTaskLitModule",
    "OpenCatalystInference",
    "IS2REInference",
    "S2EFInference",
]

"""
base.py

This module implements all the base classes for task and model
abstraction.

The way models and tasks are meant to be composed is as follows:
An abstract GNN architecture inherits from either `AbstractS2EFModel`
or `AbstractIS2REModel`: this abstracts out things like force computation
in the former, where the `forward` pass computes the energy, and the
class implements the `compute_force` method that uses autograd for
the force.

The GNN model is then passed as "the model" within a PyTorch Lightning
Module, which takes care of all the loss computation, normalization,
logging, and CPU/GPU/TPU transfers.

"""


def decorate_color(color: str):
    """This creates a logging function with flair"""

    def debug_message(logger, message: str) -> None:
        logger.debug(f"\033{color} {message}\033[00m")

    return debug_message


# set up different colors for logging
debug_green = decorate_color("[92m")
debug_lightpurple = decorate_color("[94m")
debug_cyan = decorate_color("[96m")


def dynamic_gradients_context(need_grad: bool, has_rnn: bool) -> ContextManager:
    """
    Conditional gradient context manager, based on whether or not
    force computation is necessary in the process.
    This is necessary because there are actually two contexts
    necessary: enable gradient computation _and_ make sure we
    aren't in inference mode, which is enabled by PyTorch Lightning
    for faster inference.
    If this is `regress_forces` is set to False, a `nullcontext`
    is applied that does nothing.
    Parameters
    ----------
    need_grad : bool
        Flag to designate whether or not gradients need to be forced
        within this code block.
    has_rnn : bool
        Flag to indicate whether or not RNNs are being used in this
        model, which will disable cudnn to enable double backprop.
    Returns
    -------
    ContextManager
        Joint context, combining `inference_mode` and `enable_grad`,
        otherwise a `nullcontext` if `need_grad` is `False`.
    """
    manager = ExitStack()
    if need_grad:
        contexts = [torch.inference_mode(False), torch.enable_grad()]
        # if we're also using CUDA, there is an additional context to allow
        # RNNs to do double backprop
        if torch.cuda.is_available() and has_rnn:
            contexts.append(torch.backends.cudnn.flags(enabled=False))
        for cxt in contexts:
            manager.enter_context(cxt)
    else:
        manager.enter_context(nullcontext())
    return manager


def rnn_force_train_mode(module: nn.Module) -> None:
    """
    Forces RNN subclasses into training mode to facilitate
    derivatives for force computation outside of training
    steps.
    See https://docs.nvidia.com/deeplearning/cudnn/api/index.html#cudnnRNNForward
    Parameters
    ----------
    module : nn.Module
        Abstract `torch.nn.Module` to check and toggle
    """
    # this try/except will catch non-CUDA enabled systems
    # this patch is only for cudnn
    try:
        _ = torch.cuda.current_device()
        if isinstance(module, nn.RNNBase):
            module.train()
    except AssertionError:
        pass


def lit_conditional_grad(regress_forces: bool):
    """
    Decorator function that will dynamically enable gradient
    computation. An example usage for this decorator is given in
    the `S2EFLitModule.forward` call, where we determine at
    runtime whether or not to enable gradients for the force
    computation by wrapping the embedded `gnn.forward` method.

    Parameters
    ----------
    regress_forces : bool
        Specifies whether or not to regress forces; if so,
        enable gradient computation.
    """

    def decorator(func):
        def cls_method(self, *args, **kwargs):
            f = func
            if regress_forces:
                f = torch.enable_grad()(func)
            return f(self, *args, **kwargs)

        return cls_method

    return decorator


def prepend_affix(metrics: dict[str, torch.Tensor], affix: str) -> None:
    """
    Mutate a dictionary in place, prepending an affix to keys.

    This is primarily for logging metrics, where we want to denote something
    originating from train/test/validation, etc.

    Parameters
    ----------
    metrics : Dict[str, torch.Tensor]
        Dictionary containing metrics
    affix : str
        Affix to prepend each key, for example "train" for training metrics.
    """
    keys = list(metrics.keys())
    for key in keys:
        metrics[f"{affix}.{key}"] = metrics[key]
        del metrics[key]


class BaseModel(nn.Module):
    def __init__(self, num_atoms=None, bond_feat_dim=None, num_targets=None):
        super().__init__()
        self.num_atoms = num_atoms
        self.bond_feat_dim = bond_feat_dim
        self.num_targets = num_targets

    def forward(self, data):
        raise NotImplementedError

    @property
    def num_params(self):
        return sum(p.numel() for p in self.parameters())


class AbstractTask(ABC, pl.LightningModule):
    # TODO the intention is for this class to supersede AbstractEnergyModel for DGL
    def __init__(
        self,
        atom_embedding_dim: int,
        num_atom_embedding: int = 100,
        embedding_kwargs: dict[str, Any] = {},
        encoder_only: bool = True,
    ) -> None:
        super().__init__()
        embedding_kwargs.setdefault("padding_idx", 0)
        self.atom_embedding = nn.Embedding(
<<<<<<< HEAD
            num_atom_embedding, atom_embedding_dim, **embedding_kwargs,
=======
            num_atom_embedding,
            atom_embedding_dim,
            **embedding_kwargs,
>>>>>>> 0a49461c
        )
        self.save_hyperparameters()

    @property
    def num_params(self) -> int:
        return sum(p.numel() for p in self.parameters())

    @property
    def has_rnn(self) -> bool:
        """
        Returns True if any components of this model contains an RNN unit that
        inherits from 'nn.RNNBase'.
        """
        return any([isinstance(block, nn.RNNBase) for block in self.modules()])

    @abstractmethod
    def read_batch(self, batch: BatchDict) -> DataDict:
        """
        This method must be implemented by subclasses to extract
        input data out of a batch and into a dictionary format ready
        to be ingested by the actual model.

        Parameters
        ----------
        batch : BatchDict
            Batch of input data to be read

        Returns
        -------
        DataDict
            Dictionary containing input data, i.e. graphs and other
            tensor structures to be passed into the model
        """
        ...

    @abstractmethod
    def read_batch_size(self, batch: BatchDict) -> int | None:
        ...

    @abstractmethod
    def _forward(self, *args, **kwargs) -> Embeddings:
        """
        Implements the actual logic of the architecture. Given a set
        of input features, produce outputs/predictions from the model.

        Returns
        -------
        Embeddings
            Data structure containing system/graph and point/node level embeddings.
        """
        ...

    def forward(self, batch: BatchDict) -> Embeddings:
        """
        Given a batch structure, extract out data and pass it into the
        neural network architecture. This implements the 'forward' method
        as expected of all children of 'nn.Module'; it is not intended to
        be overridden, instead modify the 'read_batch' and '_forward' methods
        to change how this model/class of models interact with data.

        Parameters
        ----------
        batch : BatchDict
            Batch of data to process

        Returns
        -------
        Embeddings
            Data structure containing system/graph and point/node level embeddings.
        """
        input_data = self.read_batch(batch)
        outputs = self._forward(**input_data)
        # raise an error to help spot models that have not yet been refactored
        if not isinstance(outputs, Embeddings):
            raise ValueError(
                "Encoder did not return `Embeddings` data structure: please refactor your model!",
            )
        return outputs


class AbstractPointCloudModel(AbstractTask):
    def read_batch(self, batch: BatchDict) -> DataDict:
        r"""
        Extract data needed for point cloud modeling from a batch.

        Notably, to facilitate force calculation, the point cloud
        "neighborhood" for atom positions is constructed **after**
        giving the primary task (i.e. ``ForceRegressionTask``) an
        opportunity to enable gradients for each sample within the point cloud.

        To clarify usage of ``pos`` and ``pc_pos``, the former represents
        the packed batch of positions without separating them into their
        individual point clouds: **this is used for force computation**
        where we want to end up with a force tensor with the same shape.
        ``pc_pos`` corresponds to the padded, molecule centered point
        cloud data that should be used as input to a point cloud model.

        Parameters
        ----------
        batch : BatchDict
            Batch of samples to process

        Returns
        -------
        DataDict
            Input data for a point cloud model to process, notably
            including particle positions and features
        """
        from matsciml.datasets.utils import pad_point_cloud

        assert isinstance(
<<<<<<< HEAD
            batch["pos"], torch.Tensor,
=======
            batch["pos"],
            torch.Tensor,
>>>>>>> 0a49461c
        ), f"Expect 'pos' data to be a packed tensor of shape [N, 3]"
        data = {key: batch.get(key) for key in ["pc_features", "pos"]}
        # split the stacked positions into each individual point cloud
        temp_pos = batch["pos"].split(batch["sizes"])
        pc_pos = []
        # sizes records the number of centers being used
        sizes = []
        # loop over each sample within a batch
        for index, sample in enumerate(temp_pos):
            src_nodes, dst_nodes = batch["src_nodes"][index], batch["dst_nodes"][index]
            # use dst_nodes to gauge size because you will always have more
            # dst nodes than src nodes right now
            sizes.append(len(dst_nodes))
            # carve out neighborhoods as dictated by the dataset/transform definition
            sample_pc_pos = sample[src_nodes][None, :] - sample[dst_nodes][:, None]
            pc_pos.append(sample_pc_pos)
        # pad the position result
        pc_pos, mask = pad_point_cloud(pc_pos, max(sizes))
        # get the features and make sure the shapes are consistent for the
        # batch and neighborhood
        feat_shape = data.get("pc_features").shape
        assert (
            pc_pos.shape[:-1] == feat_shape[:-1]
        ), f"Shape of point cloud neighborhood positions is different from features!"
        data["pc_pos"] = pc_pos
        data["mask"] = mask
        data["sizes"] = sizes
        return data

    @abstractmethod
    def _forward(
        self,
        pc_pos: torch.Tensor,
        pc_features: torch.Tensor,
        mask: torch.Tensor | None = None,
        sizes: list[int] | None = None,
        **kwargs,
    ) -> Embeddings:
        """
        Sets expected patterns for args for point cloud based modeling, whereby
        the bare minimum expected data are 'pos' and 'pc_features' akin to graph
        approaches.

        Parameters
        ----------
        pc_pos : torch.Tensor
            Padded point cloud neighborhood tensor, with shape ``[B, N, M, 3]``
            for ``B`` batch size and ``N`` padded size. For full pairwise point
            clouds, ``N == M``.
        pc_features : torch.Tensor
            Padded point cloud feature tensor, with shape ``[B, N, M, D_in]``
            for ``B`` batch size and ``N`` padded size. For full pairwise point
            clouds, ``N == M``.
        mask : Optional[torch.Tensor], optional
            Boolean tensor with shape ``[B, N, M]``, by default None. If supplied
            in conjuction with ``sizes``, will mask out contributions from padding
            nodes.
        sizes : Optional[List[int]], optional
            List of integers denoting the size of the first non-batch point cloud
            dimension, by default None. If supplied in conjuction with ``mask``,
            will mask out contributions from padding nodes.

        Returns
        -------
        torch.Tensor
            Output of a point cloud model; system-level embedding or predictions
        """
        ...

    @staticmethod
    def mask_model_output(
<<<<<<< HEAD
        result: torch.Tensor, mask: torch.Tensor, sizes: List[int], extensive: bool,
=======
        result: torch.Tensor,
        mask: torch.Tensor,
        sizes: list[int],
        extensive: bool,
>>>>>>> 0a49461c
    ) -> torch.Tensor:
        r"""
        Perform a masked reduction over a point cloud model output.

        This effectively removes the contributions from node centers or source
        particles, i.e. the first non-batch dimension, that correspond to padding nodes.
        The resulting shape should be ``[B, D]`` with ``B`` batch size and ``D``
        desired output dimension.

        Parameters
        ----------
        result : torch.Tensor
            Result of a point cloud model, with shape ``[B, N, M, D]``
            for ``B`` batch size, ``N`` padded source nodes, ``M``
            padded destination nodes, and output dimension ``D``.
        mask : torch.Tensor
            A 3D boolean tensor of shape ``[B, N, M]``
        sizes : List[int]
            A list comprising the number of atom centers that are not padding
            nodes.
        extensive : bool
            If ``True``, sums over nodes, otherwise performs a mean reduction.

        Returns
        -------
        torch.Tensor
            Per-point cloud results, with shape ``[B, D]``
        """
        # extract out a mask over [B, N] for N atom centers, removing
        # padded center node contributions to the system output
        center_mask = mask[..., 0]
        # this extracts a [N, D] tensor with N total particles, D embedding dim
        unpadded_result = result[center_mask]
        # this splits up into embeddings per node
        split_results = unpadded_result.split(sizes)
        # figure out what reduction to perform over the particles
        if extensive:
            reduce = torch.sum
        else:
            reduce = torch.mean
        # should be [B, D] for B systems
        output = torch.stack([reduce(t, dim=0) for t in split_results])
        return output

    def read_batch_size(self, batch: BatchDict) -> None:
        # returns None, because batch size can be readily determined by Lightning
        return None


class AbstractGraphModel(AbstractTask):
    def __init__(
        self,
        atom_embedding_dim: int,
        num_atom_embedding: int = 100,
        embedding_kwargs: dict[str, Any] = {},
        encoder_only: bool = True,
    ) -> None:
        super().__init__(
<<<<<<< HEAD
            atom_embedding_dim, num_atom_embedding, embedding_kwargs, encoder_only,
=======
            atom_embedding_dim,
            num_atom_embedding,
            embedding_kwargs,
            encoder_only,
>>>>>>> 0a49461c
        )

    def read_batch(self, batch: BatchDict) -> DataDict:
        assert (
            "graph" in batch
        ), f"Model {self.__class__.__name__} expects graph structures, but 'graph' key was not found in batch."
        graph = batch.get("graph")
        return {"graph": graph}

    @staticmethod
    def join_position_embeddings(
<<<<<<< HEAD
        pos: torch.Tensor, node_feats: torch.Tensor,
=======
        pos: torch.Tensor,
        node_feats: torch.Tensor,
>>>>>>> 0a49461c
    ) -> torch.Tensor:
        """
        This is a method for conveniently embedding both positions and node features
        together. Given that not every type of model will use this approach, it is
        left for concrete classes to utilize rather than being the default.

        Parameters
        ----------
        pos : torch.Tensor
            2D tensor with [N, 3] containing coordinates of each node in N
        node_feats : torch.Tensor
            2D tensor with [N, D] containing features of each node in N. Typically
            this pertains to the embedding lookup features, but up to the developer

        Returns
        -------
        torch.Tensor
            2D tensor with shape [N, D + 3]
        """
        return torch.hstack([pos, node_feats])

    @abstractmethod
    def _forward(
        self,
        graph: AbstractGraph,
        node_feats: torch.Tensor,
        pos: torch.Tensor | None = None,
        edge_feats: torch.Tensor | None = None,
        graph_feats: torch.Tensor | None = None,
        **kwargs,
    ) -> Embeddings:
        """
        Sets args/kwargs for the expected components of a graph-based
        model. At the bare minimum, we expect some kind of abstract
        graph structure, along with tensors of atomic coordinates and
        numbers to process. Optionally, models can include edge and graph
        features, but is left for concrete classes to implement how
        these are obtained.

        Parameters
        ----------
        graph : AbstractGraph
            Graph structure implemented in a particular framework
        node_feats : torch.Tensor
            Atomic numbers or other featurizations, typically shape [N, ...] for N nuclei
        pos : Optional[torch.Tensor]
            Atom positions with shape [N, 3], by default None to make this optional
            as some architectures may pass them as 'node_feats'
        edge_feats : Optional[torch.Tensor], optional
            Edge features to process, by default None
        graph_feats : Optional[torch.Tensor], optional
            Graph-level attributes/features to use, by default None

        Returns
        -------
        torch.Tensor
            Model output; either embedding or projected output
        """
        ...


if package_registry["dgl"]:

    class AbstractDGLModel(AbstractGraphModel):
        def read_batch(self, batch: BatchDict) -> DataDict:
            """
            Extract DGLGraph structure and features to pass into the model.

            More complicated models can override this method to extract out edge and
            graph features as well.

            Parameters
            ----------
            batch : BatchDict
                Batch of data to process.

            Returns
            -------
            DataDict
                Dictionary of input features to pass into the model
            """
            data = super().read_batch(batch)
            graph = data.get("graph")
            assert isinstance(
<<<<<<< HEAD
                graph, dgl.DGLGraph,
=======
                graph,
                dgl.DGLGraph,
>>>>>>> 0a49461c
            ), f"Model {self.__class__.__name__} expects DGL graphs, but data in 'graph' key is type {type(graph)}"
            atomic_numbers = data["graph"].ndata["atomic_numbers"].long()
            node_embeddings = self.atom_embedding(atomic_numbers)
            pos = graph.ndata["pos"]
            # optionally can fuse into a single tensor with `self.join_position_embeddings`
            data["node_feats"] = node_embeddings
            data["pos"] = pos
            # these keys are left as None, but are filler for concrete models to extract
            data.setdefault("edge_feats", None)
            data.setdefault("graph_feats", None)
            return data

        def read_batch_size(self, batch: BatchDict) -> int:
            # grabs the number of batch samples from the DGLGraph attribute
            graph = batch["graph"]
            return graph.batch_size


if package_registry["pyg"]:

    class AbstractPyGModel(AbstractGraphModel):
        def read_batch(self, batch: BatchDict) -> DataDict:
            """
            Extract PyG structure and features to pass into the model.

            More complicated models can override this method to extract out edge and
            graph features as well.

            Parameters
            ----------
            batch : BatchDict
                Batch of data to process.

            Returns
            -------
            DataDict
                Dictionary of input features to pass into the model
            """
            data = super().read_batch(batch)
            graph = data.get("graph")
            assert isinstance(
<<<<<<< HEAD
                graph, (pyg.data.Data, pyg.data.Batch),
=======
                graph,
                (pyg.data.Data, pyg.data.Batch),
>>>>>>> 0a49461c
            ), f"Model {self.__class__.__name__} expects PyG graphs, but data in 'graph' key is type {type(graph)}"
            for key in ["edge_feats", "graph_feats"]:
                data[key] = getattr(graph, key, None)
            atomic_numbers: torch.Tensor = getattr(graph, "atomic_numbers")
            node_embeddings = self.atom_embedding(atomic_numbers)
            pos: torch.Tensor = getattr(graph, "pos")
            # optionally can fuse into a single tensor with `self.join_position_embeddings`
            data["node_feats"] = node_embeddings
            data["pos"] = pos
            return data

        def read_batch_size(self, batch: BatchDict) -> int:
            graph = batch["graph"]
            return graph.num_graphs


class AbstractEnergyModel(pl.LightningModule):

    """
    At a minimum, the point of this is to help register associated models
    with PyTorch Lightning ModelRegistry; the expectation is that you get
    the graph energy as well as the atom forces.

    TODO - replace this class with `AbstractTask`, see #167 and #168
    """

    def __init__(self):
        super().__init__()
        self.save_hyperparameters()

    def forward(self, graph: dgl.DGLGraph) -> Tensor:
        """
        Implements the basic forward call for an S2EF task; given a graph,
        predict the energy. Force computation relies on a decorated version
        of this function, which is used by the `S2EFLitModule`.

        Parameters
        ----------
        graph : dgl.DGLGraph
            A DGL graph object

        Returns
        -------
        Tensor
            A float Tensor containing the energy of
            each graph, shape [G, 1] for G graphs
        """
        energy = self.forward(graph)
        return energy


@registry.register_task("BaseTaskModule")
class BaseTaskModule(pl.LightningModule):
    __task__ = None
    __needs_grads__ = []

    def __init__(
        self,
        encoder: nn.Module | None = None,
        encoder_class: type[nn.Module] | None = None,
        encoder_kwargs: dict[str, Any] | None = None,
        loss_func: type[nn.Module] | nn.Module | None = None,
        task_keys: list[str] | None = None,
        output_kwargs: dict[str, Any] = {},
        lr: float = 1e-4,
        weight_decay: float = 0.0,
        embedding_reduction_type: str = "mean",
        normalize_kwargs: dict[str, float] | None = None,
        scheduler_kwargs: dict[str, dict[str, Any]] | None = None,
        **kwargs,
    ) -> None:
        super().__init__()
        if encoder is not None:
            warn(
                f"Encoder object was passed directly into {self.__class__.__name__}; saved hyperparameters will be incomplete!",
            )
        if encoder_class is not None and encoder_kwargs:
            try:
                encoder = encoder_class(**encoder_kwargs)
            except:
                raise ValueError(
                    f"Unable to instantiate encoder {encoder_class} with kwargs: {encoder_kwargs}.",
                )
        if encoder is not None:
            self.encoder = encoder
        else:
            raise ValueError(f"No valid encoder passed.")
        if isinstance(loss_func, type):
            loss_func = loss_func()
        self.loss_func = loss_func
        default_heads = {"act_last": None, "hidden_dim": 128}
        default_heads.update(output_kwargs)
        self.output_kwargs = default_heads
        self.normalize_kwargs = normalize_kwargs
        self.task_keys = task_keys
        self.embedding_reduction_type = embedding_reduction_type
        self.save_hyperparameters(ignore=["encoder", "loss_func"])

    @property
    def task_keys(self) -> list[str]:
        return self._task_keys

    @task_keys.setter
    def task_keys(self, values: set | list[str] | None) -> None:
        """
        Ensures that the task keys are unique.

        Parameters
        ----------
        values : Union[set, List[str]]
            Array of keys to use to look up targets.
        """
        if values is None:
            values = []
        if isinstance(values, list):
            values = set(values)
        if isinstance(values, set):
            values = list(values)
        self._task_keys = values
        # if we're setting task keys we have enough to initialize
        # the output heads
        if not self.has_initialized:
            self.output_heads = self._make_output_heads()
            self.normalizers = self._make_normalizers()
        self.hparams["task_keys"] = self._task_keys

    @property
    def has_initialized(self) -> bool:
        if len(self.task_keys) == 0:
            return False
        output_heads = getattr(self, "output_heads", None)
        if output_heads is None:
            return False
        # basically if we've passed these two assertions, we should have
        # all the heads. We can't check against self.task_keys, because
        # some tasks like ForceRegressionTask doesn't actually use an output
        # head for the forces
        return True

    @abstractmethod
    def _make_output_heads(self) -> nn.ModuleDict:
        ...

    @property
    def output_heads(self) -> nn.ModuleDict:
        return self._output_heads

    @output_heads.setter
    def output_heads(self, heads: nn.ModuleDict) -> None:
        assert isinstance(
<<<<<<< HEAD
            heads, nn.ModuleDict,
=======
            heads,
            nn.ModuleDict,
>>>>>>> 0a49461c
        ), f"Output heads must be an instance of `nn.ModuleDict`."
        assert len(heads) > 0, f"No output heads in {heads}."
        assert all(
            [key in self.task_keys for key in heads.keys()],
        ), f"Output head keys {heads.keys()} do not match any in tasks: {self.task_keys}."
        self._output_heads = heads

    @property
    def num_heads(self) -> int:
        return len(self.task_keys)

    @property
    def uses_normalizers(self) -> bool:
        # property determines if we normalize targets or not
        norms = getattr(self, "normalizers", None)
        if norms is None or self.__task__ in ["classification", "symmetry"]:
            return False
        return True

    @property
    def has_rnn(self) -> bool:
        """
        Property to determine whether or not this LightningModule contains
        RNNs. This is primarily to determine whether or not to enable/disable
        contexts with cudnn, as double backprop is not supported.

        Returns
        -------
        bool
            True if any module is a subclass of `RNNBase`, otherwise False.
        """
        return any([isinstance(module, nn.RNNBase) for module in self.modules()])

    def forward(
        self,
        batch: dict[str, torch.Tensor | dgl.DGLGraph | dict[str, torch.Tensor]],
    ) -> dict[str, torch.Tensor]:
        if "embeddings" in batch:
            embedding = batch.get("embeddings")
        else:
            embedding = self.encoder(batch)
        outputs = self.process_embedding(embedding)
        return outputs

    def process_embedding(self, embeddings: Embeddings) -> dict[str, torch.Tensor]:
        """
        Given a set of embeddings, output predictions for each head.

        Parameters
        ----------
        embeddings : torch.Tensor
            Batch of graph/point cloud embeddings

        Returns
        -------
        Dict[str, torch.Tensor]
            Predictions per output head
        """
        results = {}
        for key, head in self.output_heads.items():
            # in the event that we get multiple embeddings, we average
            # every dimension execpt the batch and dimensionality
            output = head(embeddings.system_embedding)
            output = reduce(
                output,
                "b ... d -> b d",
                reduction=self.embedding_reduction_type,
            )
            results[key] = output
        return results

    def _get_targets(
        self,
        batch: dict[str, torch.Tensor | dgl.DGLGraph | dict[str, torch.Tensor]],
    ) -> dict[str, torch.Tensor]:
        """
        Method for extracting targets out of a batch.

        Ultimately it is up to the individual task to determine how to obtain
        a dictionary of target tensors to use for loss computation, but this
        implements the base logic assuming everything is neatly in the "targets"
        key of a batch.

        Parameters
        ----------
        batch : Dict[str, Union[torch.Tensor, dgl.DGLGraph, Dict[str, torch.Tensor]]]
            Batch of samples from the dataset.

        Returns
        -------
        Dict[str, torch.Tensor]
            A flat dictionary containing target tensors.
        """
        target_dict = {}
        assert len(self.task_keys) != 0, f"No target keys were set!"
        for key in self.task_keys:
            target_dict[key] = batch["targets"][key]                
        return target_dict

    def _filter_task_keys(
        self,
        keys: list[str],
        batch: dict[str, torch.Tensor | dgl.DGLGraph | dict[str, torch.Tensor]],
    ) -> list[str]:
        """
        Implement a mechanism for filtering out keys for targets.

        The base class simply returns the keys without modification.

        Parameters
        ----------
        keys : List[str]
            List of task keys
        batch : Dict[str, Union[torch.Tensor, dgl.DGLGraph, Dict[str, torch.Tensor]]]
            Batch of training samples to inspect.

        Returns
        -------
        List[str]
            List of filtered task keys
        """
        return keys

    def _compute_losses(
        self,
        batch: dict[str, torch.Tensor | dgl.DGLGraph | dict[str, torch.Tensor]],
    ) -> dict[str, torch.Tensor | dict[str, torch.Tensor]]:
        """
        Compute pred versus target for every target, then sum.

        Parameters
        ----------
        batch : Dict[str, Union[torch.Tensor, dgl.DGLGraph, Dict[str, torch.Tensor]]]
            Batch of samples to evaluate on.

        embeddings : Optional[torch.Tensor]
            If provided, bypasses calling the encoder and obtains predictions
            from processing the embeddings. Mainly intended for use with multitask
            abstraction.

        Returns
        -------
        Dict[str, Union[torch.Tensor, Dict[str, torch.Tensor]]]
            Dictionary containing the joint loss, and a subdictionary
            containing each individual target loss.
        """
        targets = self._get_targets(batch)
        predictions = self(batch)
        losses = {}
        for key in self.task_keys:
            target_val = targets[key]
            if self.uses_normalizers:
                target_val = self.normalizers[key].norm(target_val)
            losses[key] = self.loss_func(predictions[key], target_val)
        total_loss: torch.Tensor = sum(losses.values())
        return {"loss": total_loss, "log": losses}

    def configure_optimizers(self) -> torch.optim.AdamW:
        opt = torch.optim.AdamW(
            self.parameters(),
            lr=self.hparams.lr,
            weight_decay=self.hparams.weight_decay,
        )
        # configure schedulers as a nested dictionary
        schedule_dict = getattr(self.hparams, "scheduler_kwargs", None)
        schedulers = []
        if schedule_dict:
            for scheduler_name, params in schedule_dict.items():
                # try get the scheduler class
                scheduler_class = getattr(lr_scheduler, scheduler_name, None)
                if not scheduler_class:
                    raise NameError(
                        f"{scheduler_class} was requested for LR scheduling, but is not in 'torch.optim.lr_scheduler'.",
                    )
                scheduler = scheduler_class(opt, **params)
                schedulers.append(scheduler)
        return [opt], schedulers

    def training_step(
        self,
        batch: dict[str, torch.Tensor | dgl.DGLGraph | dict[str, torch.Tensor]],
        batch_idx: int,
    ):
        loss_dict = self._compute_losses(batch)
        metrics = {}
        # prepending training flag for
        for key, value in loss_dict["log"].items():
            metrics[f"train_{key}"] = value
        try:
            batch_size = self.encoder.read_batch_size(batch)
        except:
            warn(
                "Unable to parse batch size from data, defaulting to `None` for logging.",
            )
            batch_size = None
        self.log_dict(metrics, on_step=True, prog_bar=True, batch_size=batch_size)
        return loss_dict

    def validation_step(
        self,
        batch: dict[str, torch.Tensor | dgl.DGLGraph | dict[str, torch.Tensor]],
        batch_idx: int,
    ):
        loss_dict = self._compute_losses(batch)
        metrics = {}
        # prepending training flag for
        for key, value in loss_dict["log"].items():
            metrics[f"val_{key}"] = value
        try:
            batch_size = self.encoder.read_batch_size(batch)
        except:
            warn(
                "Unable to parse batch size from data, defaulting to `None` for logging.",
            )
            batch_size = None
        self.log_dict(metrics, batch_size=batch_size)
        return loss_dict

    def test_step(
        self,
        batch: dict[str, torch.Tensor | dgl.DGLGraph | dict[str, torch.Tensor]],
        batch_idx: int,
    ):
        loss_dict = self._compute_losses(batch)
        metrics = {}
        # prepending training flag for
        for key, value in loss_dict["log"].items():
            metrics[f"test_{key}"] = value
        try:
            batch_size = self.encoder.read_batch_size(batch)
        except:
            warn(
                "Unable to parse batch size from data, defaulting to `None` for logging.",
            )
            batch_size = None
        self.log_dict(metrics, batch_size=batch_size)
        return loss_dict

    def _make_normalizers(self) -> dict[str, Normalizer]:
        """
        Instantiate a set of normalizers for targets associated with this task.

        Assumes that task keys has been set correctly, and the default behavior
        will use normalizers with a mean and standard deviation of zero and one.

        Returns
        -------
        Dict[str, Normalizer]
            Normalizers for each target
        """
        if self.normalize_kwargs is not None:
            norm_kwargs = self.normalize_kwargs
        else:
            norm_kwargs = {}
        normalizers = {}
        for key in self.task_keys:
            mean = norm_kwargs.get(f"{key}_mean", 0.0)
            std = norm_kwargs.get(f"{key}_std", 1.0)
            normalizers[key] = Normalizer(mean=mean, std=std, device=self.device)
        return normalizers

    @classmethod
    def from_pretrained_encoder(cls, task_ckpt_path: str | Path, **kwargs):
        """
        Attempts to instantiate a new task, adopting a previously trained encoder model.

        This function will load in a saved PyTorch Lightning checkpoint,
        copy over the hyperparameters needed to reconstruct the encoder,
        and simply maps the encoder ``state_dict`` to the new instance.

        ``Kwargs`` are passed directly into the creation of the task, and so can
        be thought of as just a task through the typical interface normally.

        Parameters
        ----------
        task_ckpt_path : Union[str, Path]
            Path to an existing task checkpoint file. Typically, this
            would be a PyTorch Lightning checkpoint.

        Examples
        --------
        1. Create a new task simply from training another one

        >>> new_task = ScalarRegressionTask.from_pretrained_encoder(
            "epoch=10-step=100.ckpt"
            )

        2. Create a new task, modifying output heads

        >>> new_taks = ForceRegressionTask.from_pretrained_encoder(
            "epoch=5-step=12516.ckpt",
            output_kwargs={
                "num_hidden": 3,
                "activation": "nn.ReLU"
            }
        )
        """
        if isinstance(task_ckpt_path, str):
            task_ckpt_path = Path(task_ckpt_path)
        assert (
            task_ckpt_path.exists()
        ), f"Encoder checkpoint filepath specified but does not exist."
        ckpt = torch.load(task_ckpt_path)
        for key in ["encoder_class", "encoder_kwargs"]:
            assert (
                key in ckpt["hyper_parameters"]
            ), f"{key} expected to be in hyperparameters, but was not found."
            # copy over the data for the new task
            kwargs[key] = ckpt["hyper_parameters"][key]
        # construct the new task with random weights
        task = cls(**kwargs)
        # this only copies over encoder weights, and removes the 'encoder.'
        # pattern from keys
        encoder_weights = {
            key.replace("encoder.", ""): tensor
            for key, tensor in ckpt["state_dict"].items()
            if "encoder." in key
        }
        # load in pre-trained weights
        task.encoder.load_state_dict(encoder_weights)
        return task


@registry.register_task("ScalarRegressionTask")
class ScalarRegressionTask(BaseTaskModule):
    __task__ = "regression"

    """
    NOTE: You can have multiple targets, but each target is scalar.
    """

    def __init__(
        self,
        encoder: nn.Module | None = None,
        encoder_class: type[nn.Module] | None = None,
        encoder_kwargs: dict[str, Any] | None = None,
        loss_func: type[nn.Module] | nn.Module = nn.MSELoss,
        task_keys: list[str] | None = None,
        output_kwargs: dict[str, Any] = {},
        **kwargs: Any,
    ) -> None:
        super().__init__(
            encoder,
            encoder_class,
            encoder_kwargs,
            loss_func,
            task_keys,
            output_kwargs,
            **kwargs,
        )
        self.save_hyperparameters(ignore=["encoder", "loss_func"])

    def _make_output_heads(self) -> nn.ModuleDict:
        modules = {}
        for key in self.task_keys:
            modules[key] = OutputHead(1, **self.output_kwargs).to(self.device)
        return nn.ModuleDict(modules)

    def _filter_task_keys(
        self,
        keys: list[str],
        batch: dict[str, torch.Tensor | dgl.DGLGraph | dict[str, torch.Tensor]],
    ) -> list[str]:
        """
        Filters out task keys for scalar regression.

        This routine will filter out keys with targets that are multidimensional, since
        this is the _scalar_ regression task class.

        Parameters
        ----------
        keys : List[str]
            List of task keys
        batch : Dict[str, Union[torch.Tensor, dgl.DGLGraph, Dict[str, torch.Tensor]]]
            Batch of training samples to inspect.

        Returns
        -------
        List[str]
            List of filtered task keys
        """
        keys = super()._filter_task_keys(keys, batch)

        def checker(key) -> bool:
            # this ignores all non-tensor objects, and checks to make
            # sure the last target dimension is scalar
            target = batch["targets"][key]
            if isinstance(target, torch.Tensor):
                return target.size(-1) <= 1
            return False

        # this filters out targets that are multidimensional
        keys = list(filter(checker, keys))
        return keys

    def on_train_batch_start(self, batch: Any, batch_idx: int) -> int | None:
        """
        PyTorch Lightning hook to check OutputHeads are created.

        This will take data from the batch to determine which key to retrieve
        data from and how many heads to create.

        Parameters
        ----------
        batch : Dict[str, Union[torch.Tensor, dgl.DGLGraph, Dict[str, torch.Tensor]]]
            Batch of data from data loader.
        batch_idx : int
            Batch index.
        unused
            PyTorch Lightning hangover

        Returns
        -------
        Optional[int]
            Just returns the parent result.
        """
        status = super().on_train_batch_start(batch, batch_idx)
        # if there are no task keys set, task has not been initialized yet
        if len(self.task_keys) == 0:
            keys = batch["target_types"]["regression"]
            self.task_keys = self._filter_task_keys(keys, batch)
            # now add the parameters to our task's optimizer
            opt = self.optimizers()
            opt.add_param_group({"params": self.output_heads.parameters()})
            # create normalizers for each target
            self.normalizers = self._make_normalizers()
        return status

    def on_validation_batch_start(
<<<<<<< HEAD
        self, batch: any, batch_idx: int, dataloader_idx: int = 0,
=======
        self,
        batch: any,
        batch_idx: int,
        dataloader_idx: int,
>>>>>>> 0a49461c
    ):
        self.on_train_batch_start(batch, batch_idx)


@registry.register_task("BinaryClassificationTask")
class BinaryClassificationTask(BaseTaskModule):
    __task__ = "classification"

    """
    Same as the regression case; you can have multiple targets,
    but each target has to be a binary classification task.

    Output heads will produce logits by default alongside BCEWithLogitsLoss
    for computation; if otherwise, requires user intervention.
    """

    def __init__(
        self,
        encoder: nn.Module | None = None,
        encoder_class: type[nn.Module] | None = None,
        encoder_kwargs: dict[str, Any] | None = None,
        loss_func: type[nn.Module] | nn.Module = nn.BCEWithLogitsLoss,
        task_keys: list[str] | None = None,
        output_kwargs: dict[str, Any] = {},
        **kwargs,
    ) -> None:
        super().__init__(
            encoder,
            encoder_class,
            encoder_kwargs,
            loss_func,
            task_keys,
            output_kwargs,
            **kwargs,
        )
        self.save_hyperparameters(ignore=["encoder", "loss_func"])

    def _make_output_heads(self) -> nn.ModuleDict:
        modules = {}
        for key in self.task_keys:
            modules[key] = OutputHead(1, **self.output_kwargs).to(self.device)
        return nn.ModuleDict(modules)

    def on_train_batch_start(self, batch: Any, batch_idx: int) -> int | None:
        """
        PyTorch Lightning hook to check OutputHeads are created.

        This will take data from the batch to determine which key to retrieve
        data from and how many heads to create.

        Parameters
        ----------
        batch : Dict[str, Union[torch.Tensor, dgl.DGLGraph, Dict[str, torch.Tensor]]]
            Batch of data from data loader.
        batch_idx : int
            Batch index.
        unused
            PyTorch Lightning hangover

        Returns
        -------
        Optional[int]
            Just returns the parent result.
        """
        status = super().on_train_batch_start(batch, batch_idx)
        # if there are no task keys set, task has not been initialized yet
        if len(self.task_keys) == 0:
            keys = batch["target_types"]["classification"]
            self.task_keys = keys
            # now add the parameters to our task's optimizer
            opt = self.optimizers()
            opt.add_param_group({"params": self.output_heads.parameters()})
        return status

    def on_validation_batch_start(
<<<<<<< HEAD
        self, batch: Any, batch_idx: int, dataloader_idx: int = 0,
=======
        self,
        batch: Any,
        batch_idx: int,
        dataloader_idx: int,
>>>>>>> 0a49461c
    ):
        self.on_train_batch_start(batch, batch_idx)


@registry.register_task("ForceRegressionTask")
class ForceRegressionTask(BaseTaskModule):
    __task__ = "regression"
    __needs_grads__ = ["pos"]

    def __init__(
        self,
        encoder: nn.Module | None = None,
        encoder_class: type[nn.Module] | None = None,
        encoder_kwargs: dict[str, Any] | None = None,
        loss_func: type[nn.Module] | nn.Module = nn.L1Loss,
        task_keys: list[str] | None = None,
        output_kwargs: dict[str, Any] = {},
        **kwargs,
    ) -> None:
        super().__init__(
            encoder,
            encoder_class,
            encoder_kwargs,
            loss_func,
            task_keys,
            output_kwargs,
            **kwargs,
        )
        self.save_hyperparameters(ignore=["encoder", "loss_func"])
        # have to enable double backprop
        self.automatic_optimization = False

    def _make_output_heads(self) -> nn.ModuleDict:
        # this task only utilizes one output head
        modules = {"energy": OutputHead(1, **self.output_kwargs).to(self.device)}
        return nn.ModuleDict(modules)

    def forward(
        self,
        batch: dict[str, torch.Tensor | dgl.DGLGraph | dict[str, torch.Tensor]],
    ) -> dict[str, torch.Tensor]:
        # for ease of use, this task will always compute forces
        with dynamic_gradients_context(True, self.has_rnn):
            # first ensure that positions tensor is backprop ready
            if "graph" in batch:
                graph = batch["graph"]
                # the DGL case
                if hasattr(graph, "ndata"):
                    pos: torch.Tensor = graph.ndata.get("pos")
                    # for frame averaging
                    fa_rot = graph.ndata.get("fa_rot", None)
                else:
                    # otherwise assume it's PyG
                    pos: torch.Tensor = graph.pos
                    fa_rot = getattr(graph, "fa_rot", None)
            else:
                # assume point cloud otherwise
                pos: torch.Tensor = batch.get("pos")
                # no frame averaging architecture yet for point clouds
                fa_rot = None
            if pos is None:
                raise ValueError(
                    f"No atomic positions were found in batch - neither as standalone tensor nor graph.",
                )
            if isinstance(pos, torch.Tensor):
                pos.requires_grad_(True)
            elif isinstance(pos, list):
                [p.requires_grad_(True) for p in pos]
            else:
                raise ValueError(
                    f"'pos' data is required for force calculation, but isn't a tensor or a list of tensors: {type(pos)}.",
                )
            if "embeddings" in batch:
                embeddings = batch.get("embeddings")
            else:
                embeddings = self.encoder(batch)
            outputs = self.process_embedding(embeddings, pos, fa_rot)
        return outputs

    def process_embedding(
<<<<<<< HEAD
        self, embeddings: Embeddings, pos: torch.Tensor, fa_rot: Union[None, torch.Tensor] = None,
    ) -> Dict[str, torch.Tensor]:
=======
        self,
        embeddings: Embeddings,
        pos: torch.Tensor,
        fa_rot: None | torch.Tensor = None,
    ) -> dict[str, torch.Tensor]:
>>>>>>> 0a49461c
        outputs = {}
        energy = self.output_heads["energy"](embeddings.system_embedding)
        # now use autograd for force calculation
        force = (
            -1
            * torch.autograd.grad(
                energy,
                pos,
                grad_outputs=torch.ones_like(energy),
                create_graph=True,
            )[0]
        )
        # check to see if we are frame averaging
        if isinstance(fa_rot, torch.Tensor):
            natoms = pos.size(0)
            all_forces = []
            # loop over each frame prediction, and transform to guarantee
            # equivariance of frame averaging method
            for frame_idx, frame_rot in fa_rot:
                repeat_rot = torch.repeat_interleave(
                    frame_rot,
                    natoms,
                    dim=0,
                ).to(self.device)
<<<<<<< HEAD
                rotated_forces = force[:, frame_idx, :].view(-1, 1, 3).bmm(
                    repeat_rot.transpose(1, 2),
=======
                rotated_forces = (
                    force[:, frame_idx, :]
                    .view(-1, 1, 3)
                    .bmm(
                        repeat_rot.transpose(1, 2),
                    )
>>>>>>> 0a49461c
                )
                all_forces.append(rotated_forces.view(natoms, 3))
            # combine all the force data into a single tensor
            force = torch.stack(all_forces, dim=1)
        # reduce outputs to what are expected shapes
        outputs["force"] = reduce(
            force,
            "n ... d -> n d",
            self.embedding_reduction_type,
            d=3,
        )
        outputs["energy"] = reduce(
            energy,
            "b ... d -> b d",
            self.embedding_reduction_type,
            d=1,
        )
        return outputs

    def _get_targets(
        self,
        batch: dict[str, torch.Tensor | dgl.DGLGraph | dict[str, torch.Tensor]],
    ) -> dict[str, torch.Tensor]:
        """
        Extract out the energy and force targets from a batch.

        The intended behavior is similar to other tasks, however explicit because
        we actually expect "energy" and "force" keys as opposed to inferring them from a batch.

        Parameters
        ----------
        batch : Dict[str, Union[torch.Tensor, dgl.DGLGraph, Dict[str, torch.Tensor]]]
            Batch of samples to evaluate

        Returns
        -------
        Dict[str, torch.Tensor]
            Dictionary containing targets to evaluate against

        Raises
        ------
        KeyError
            If either "energy" or "force" keys aren't found in the "targets"
            dictionary within a batch, we abort the program.
        """
        target_dict = {}
        for key in ["energy", "force"]:
            try:
                target_dict[key] = batch["targets"][key]
            except KeyError as e:
                raise KeyError(
                    f"{key} was not found in targets key in batch, which is needed for force regression task.",
                ) from e
        return target_dict

    def on_train_batch_start(self, batch: Any, batch_idx: int) -> int | None:
        """
        PyTorch Lightning hook to check OutputHeads are created.

        This will take data from the batch to determine which key to retrieve
        data from and how many heads to create.

        Parameters
        ----------
        batch : Dict[str, Union[torch.Tensor, dgl.DGLGraph, Dict[str, torch.Tensor]]]
            Batch of data from data loader.
        batch_idx : int
            Batch index.
        unused
            PyTorch Lightning hangover

        Returns
        -------
        Optional[int]
            Just returns the parent result.
        """
        status = super().on_train_batch_start(batch, batch_idx)
        # if there are no task keys set, task has not been initialized yet
        if len(self.task_keys) == 0:
            # first round is used to initialize the output head
            self.task_keys = ["energy"]
            self.output_heads = self._make_output_heads()
            # overwrite it so that the loss is computed but we don't make another head
            # for force outputs
            self._task_keys = ["energy", "force"]
            # now add the parameters to our task's optimizer
            opt = self.optimizers()
            opt.add_param_group({"params": self.output_heads.parameters()})
            # create normalizers for each target
            self.normalizers = self._make_normalizers()
        return status

    def training_step(
        self,
        batch: dict[str, torch.Tensor | dgl.DGLGraph | dict[str, torch.Tensor]],
        batch_idx: int,
    ):
        """
        Implements the training logic for force regression.

        This task uses manual optimization to facilitate double backprop, but by
        in large functions in the same way as other tasks.

        Parameters
        ----------
        batch : Dict[str, Union[torch.Tensor, dgl.DGLGraph]]
            A dictionary of batched data from the S2EF dataset.
        batch_idx : int
            Index of the batch being processed.

        Returns
        -------
        Dict[str, Union[float, Dict[str, float]]]
            Nested dictionary of losses
        """
        opt = self.optimizers()
        self.on_before_zero_grad(opt)
        opt.zero_grad()
        # compute losses
        loss_dict = self._compute_losses(batch)
        loss = loss_dict["loss"]
        # sandwich lightning callbacks
        self.manual_backward(loss, retain_graph=True)
        self.manual_backward(loss)
        self.on_before_optimizer_step(opt)
        opt.step()
        metrics = {}
        # prepending training flag
        for key, value in loss_dict["log"].items():
            metrics[f"train_{key}"] = value
        try:
            batch_size = self.encoder.read_batch_size(batch)
        except:
            warn(
                "Unable to parse batch size from data, defaulting to `None` for logging.",
            )
            batch_size = None
        self.log_dict(metrics, on_step=True, prog_bar=True, batch_size=batch_size)
        return loss_dict


@registry.register_task("GradFreeForceRegressionTask")
class GradFreeForceRegressionTask(ScalarRegressionTask):
    def __init__(
        self,
        encoder: nn.Module | None = None,
        encoder_class: type[nn.Module] | None = None,
        encoder_kwargs: dict[str, Any] | None = None,
        loss_func: type[nn.Module] | nn.Module = nn.MSELoss,
        output_kwargs: dict[str, Any] = {},
        **kwargs: Any,
    ) -> None:
        if "task_keys" in kwargs:
            warn(
                f"GradFreeForceRegressionTask does not `task_keys`; "
                f"ignoring passed keys: {kwargs['task_keys']}",
            )
            del kwargs["task_keys"]
        super().__init__(
            encoder,
            encoder_class,
            encoder_kwargs,
            loss_func,
            ["force"],
            output_kwargs,
            **kwargs,
        )

    def _make_output_heads(self) -> nn.ModuleDict:
        modules = {"force": OutputHead(3, **self.output_kwargs).to(self.device)}
        return nn.ModuleDict(modules)

    def _get_targets(
        self,
        batch: dict[str, torch.Tensor | dgl.DGLGraph | dict[str, torch.Tensor]],
    ) -> dict[str, torch.Tensor]:
        """
        Extract out the energy and force targets from a batch.

        The intended behavior is similar to other tasks, however explicit because
        we actually expect "energy" and "force" keys as opposed to inferring them from a batch.

        Parameters
        ----------
        batch : Dict[str, Union[torch.Tensor, dgl.DGLGraph, Dict[str, torch.Tensor]]]
            Batch of samples to evaluate

        Returns
        -------
        Dict[str, torch.Tensor]
            Dictionary containing targets to evaluate against

        Raises
        ------
        KeyError
            If either "energy" or "force" keys aren't found in the "targets"
            dictionary within a batch, we abort the program.
        """
        if "force" not in batch["targets"]:
            raise KeyError(
                f"Force key missing in batch targets: keys found: {batch['targets'].keys()}",
            )
        target_dict = {"force": batch["targets"]["force"]}
        return target_dict

    def forward(
        self,
        batch: dict[str, torch.Tensor | dgl.DGLGraph | dict[str, torch.Tensor]],
    ) -> dict[str, torch.Tensor]:
        if "embeddings" in batch:
            embedding = batch.get("embeddings")
        else:
            embedding = self.encoder(batch)
        # check for frame averaging
        if "graph" in batch:
            graph = batch["graph"]
            if hasattr(graph, "ndata"):
                fa_rot = getattr(graph.ndata, "fa_rot", None)
            else:
                fa_rot = getattr(graph, "fa_rot", None)
        outputs = self.process_embedding(embedding, fa_rot)
        return outputs

    def process_embedding(
        self,
        embeddings: Embeddings,
        fa_rot: None | torch.Tensor = None,
    ) -> dict[str, torch.Tensor]:
        """
        Given point/node-level embeddings, predict forces of each point.

        Parameters
        ----------
        embeddings : Embeddings
            Data structure containing system/graph and point/node-level embeddings.

        Returns
        -------
        Dict[str, torch.Tensor]
            Dictionary containing a ``force`` key that maps to predicted forces
            per point/node
        """
        results = {}
        force_head = self.output_heads["force"]
        forces = force_head(embeddings.point_embedding)
        if isinstance(fa_rot, torch.Tensor):
            natoms = forces.size(0)
            all_forces = []
            # loop over each frame prediction, and transform to guarantee
            # equivariance of frame averaging method
            for frame_idx, frame_rot in fa_rot:
                repeat_rot = torch.repeat_interleave(
                    frame_rot,
                    natoms,
                    dim=0,
                ).to(self.device)
<<<<<<< HEAD
                rotated_forces = forces[:, frame_idx, :].view(-1, 1, 3).bmm(
                    repeat_rot.transpose(1, 2),
=======
                rotated_forces = (
                    forces[:, frame_idx, :]
                    .view(-1, 1, 3)
                    .bmm(
                        repeat_rot.transpose(1, 2),
                    )
>>>>>>> 0a49461c
                )
                all_forces.append(rotated_forces.view(natoms, 3))
            # combine all the force data into a single tensor
            forces = torch.stack(all_forces, dim=1)
        # make sure forces are in the right shape
        forces = reduce(forces, "n ... d -> n d", self.embedding_reduction_type, d=3)
        results["force"] = forces
        return results


@registry.register_task("CrystalSymmetryClassificationTask")
class CrystalSymmetryClassificationTask(BaseTaskModule):
    __task__ = "symmetry"

    def __init__(
        self,
        encoder: nn.Module | None = None,
        encoder_class: type[nn.Module] | None = None,
        encoder_kwargs: dict[str, Any] | None = None,
        loss_func: type[nn.Module] | nn.Module = nn.CrossEntropyLoss,
        output_kwargs: dict[str, Any] = {},
        normalize_kwargs: dict[str, float] | None = None,
        freeze_embedding: bool = False,
        **kwargs,
    ) -> None:
        super().__init__(
            encoder,
            encoder_class,
            encoder_kwargs,
            loss_func,
            [
                "spacegroup",
            ],
            output_kwargs,
            normalize_kwargs=normalize_kwargs,
            **kwargs,
        )
        self.freeze_embedding = freeze_embedding
        if self.freeze_embedding:
            self.encoder.atom_embedding.requires_grad_(False)

    def _make_output_heads(self) -> nn.ModuleDict:
        # this task only utilizes one output head; 230 possible space groups
        modules = {"spacegroup": OutputHead(230, **self.output_kwargs).to(self.device)}
        return nn.ModuleDict(modules)

    def on_train_batch_start(self, batch: Any, batch_idx: int) -> int | None:
        """
        PyTorch Lightning hook to check OutputHeads are created.

        This will take data from the batch to determine which key to retrieve
        data from and how many heads to create.

        Parameters
        ----------
        batch : Dict[str, Union[torch.Tensor, dgl.DGLGraph, Dict[str, torch.Tensor]]]
            Batch of data from data loader.
        batch_idx : int
            Batch index.
        unused
            PyTorch Lightning hangover

        Returns
        -------
        Optional[int]
            Just returns the parent result.
        """
        status = super().on_train_batch_start(batch, batch_idx)
        # if there are no task keys set, task has not been initialized yet
        if len(self.task_keys) == 0:
            self.task_keys = [
                "spacegroup",
            ]
            # now add the parameters to our task's optimizer
            opt = self.optimizers()
            opt.add_param_group({"params": self.output_heads.parameters()})
        return status

    def on_validation_batch_start(
<<<<<<< HEAD
        self, batch: Any, batch_idx: int, dataloader_idx: int = 0,
=======
        self,
        batch: Any,
        batch_idx: int,
        dataloader_idx: int,
>>>>>>> 0a49461c
    ):
        self.on_train_batch_start(batch, batch_idx)

    def _get_targets(
        self,
        batch: dict[str, torch.Tensor | dgl.DGLGraph | dict[str, torch.Tensor]],
    ) -> dict[str, torch.Tensor]:
        target_dict = {}
        subdict = batch.get("symmetry", None)
        if subdict is None:
            raise ValueError(
                f"'symmetry' key is missing from batch, which is needed for space group classification.",
            )
        labels: torch.Tensor = subdict.get("number", None)
        if labels is None:
            raise ValueError(
                "Point group numbers missing from symmetry key, which is needed for symmetry classification.",
            )
        # subtract one for zero-indexing
        labels = labels.long() - 1
        # cast to long type, and make sure it is 1D for cross entropy loss
        if labels.ndim > 1:
            labels = labels.flatten()
        target_dict["spacegroup"] = labels
        return target_dict


@registry.register_task("MultiTaskLitModule")
class MultiTaskLitModule(pl.LightningModule):
    def __init__(
        self,
        *tasks: tuple[str, BaseTaskModule],
        task_scaling: Iterable[float] | None = None,
        task_keys: dict[str, list[str]] | None = None,
        **encoder_opt_kwargs,
    ) -> None:
        """
        High level module for orchestrating multiple tasks.

        Keep in mind that multiple tasks is distinct from multiple datasets:
        this class can be used for multiple tasks even with a single dataset
        for example regression and classification in Materials Project.

        Parameters
        ----------
        *tasks : Tuple[str, BaseTaskModule]
            A variable number of 2-tuples, each comprising the
            dataset name and the task associated. Example would
            be ('MaterialsProjectDataset', RegressionTask).
        """
        super().__init__()
        assert len(tasks) > 0, f"No tasks provided."
        # hold a set of dataset mappings
        task_map = nn.ModuleDict()
        self.encoder = tasks[0][1].encoder
        dset_names = set()
        subtask_hparams = {}
        for index, entry in enumerate(tasks):
            # unpack tuple
            (dset_name, task) = entry
            if dset_name not in task_map:
                task_map[dset_name] = nn.ModuleDict()
            # set the task's encoder to be the same model instance except
            # the first to avoid recursion
            if index != 0:
                task.encoder = self.encoder
            # nest the task based on its category
            task_map[dset_name][task.__task__] = task
            # add dataset names to determine forward logic
            dset_names.add(dset_name)
            # save hyperparameters from subtasks
            subtask_hparams[f"{dset_name}_{task.__class__.__name__}"] = task.hparams
        self.save_hyperparameters(
            {
                "subtask_hparams": subtask_hparams,
                "task_scaling": task_scaling,
                "encoder_opt_kwargs": encoder_opt_kwargs,
            },
        )
        self.task_map = task_map
        self.dataset_names = dset_names
        self.task_scaling = task_scaling
        self.encoder_opt_kwargs = encoder_opt_kwargs
        if task_keys is not None:
            for pair in self.dataset_task_pairs:
                # unpack 2-tuple
                dataset_name, task_type = pair
                relevant_keys = task_keys[dataset_name][task_type]
                self._initialize_subtask_output(
<<<<<<< HEAD
                    dataset_name, task_type, task_keys=relevant_keys,
=======
                    dataset_name,
                    task_type,
                    task_keys=relevant_keys,
>>>>>>> 0a49461c
                )
        self.configure_optimizers()
        self.automatic_optimization = False

    @property
    def task_list(self) -> list[BaseTaskModule]:
        # return a flat list of tasks to iterate over
        modules = []
        for task_group in self.task_map.values():
            for subtask in task_group.values():
                modules.append(subtask)
        return modules

    @property
    def dataset_task_pairs(self) -> list[tuple[str, str]]:
        # Return a list of 2-tuples corresponding to (dataset name, task type)
        pairs = []
        for dataset in self.dataset_names:
            task_types = self.task_map[dataset].keys()
            for task_type in task_types:
                pairs.append((dataset, task_type))
        return pairs

    def configure_optimizers(self) -> list[Optimizer]:
        """
        Configure subtask optimizers, as well as the joint encoder optimizer.

        The main logic of this function is to aggregate all of the subtask
        optimizers together, if they haven't been added yet. This is done
        by assuming dataset name/task type combinations are unique, and we
        rely on the subtask's own `configure_optimizers` function.

        The latter half of the function adds the encoder optimizer.

        Returns
        -------
        List[Optimizer]
            List of optimizers that are subsequently passed into Lightning's
            internal mechanisms
        """
        optimizers = []
        # this keeps a list of 2-tuples to index optimizers
        self.optimizer_names = []
        # iterate over tasks
        index = 0
        for data_key, tasks in self.task_map.items():
            for task_type, subtask in tasks.items():
                combo = (data_key, task_type)
                if combo not in self.optimizer_names:
                    output_head = getattr(subtask, "output_heads", None)
                    assert (
                        output_head is not None
                    ), f"{subtask} does not contain output heads; ensure `task_keys` are set: {subtask.task_keys}"
                    optimizer = subtask.configure_optimizers()
                    if isinstance(optimizer, tuple):
                        # unpack the two things if a tuple is returned
                        optimizer, scheduler = optimizer
                    if isinstance(optimizer, list):
                        # we only work with one optimizer
                        optimizer = optimizer[0]
                    # remove all the optimizer parameters, and re-add only the output heads
                    optimizer.param_groups.clear()
                    optimizer.add_param_group({"params": output_head.parameters()})
                    # add optimizer to the pile
                    optimizers.append(optimizer)
                    self.optimizer_names.append((data_key, task_type))
                    index += 1
        assert (
            len(self.optimizer_names) > 1
        ), f"Only one optimizer was found for multi-task training."
        if ("Global", "Encoder") not in self.optimizer_names:
            opt_kwargs = {"lr": 1e-4}
            opt_kwargs.update(self.encoder_opt_kwargs)
            optimizers.append(AdamW(self.encoder.parameters(), **opt_kwargs))
            self.optimizer_names.append(("Global", "Encoder"))
        return optimizers

    @property
    def dataset_names(self) -> list[str]:
        return self._dataset_names

    @dataset_names.setter
    def dataset_names(self, values: set | list[str]) -> None:
        if isinstance(values, set):
            values = list(values)
        self._dataset_names = values

    @property
    def task_scaling(self) -> list[float]:
        """
        Returns a list of scaling factors used task importance.

        These values are applied to the loss values prior to backprop.

        Returns
        -------
        List[float]
            List of scaling factors for each task
        """
        return self._task_scaling

    @task_scaling.setter
    def task_scaling(self, values: Iterable[float] | None) -> None:
        if values is None:
            values = [1.0 for _ in range(self.num_tasks)]
        assert (
            len(values) == self.num_tasks
        ), f"Number of provided task scaling values not equal to number of tasks."
        self._task_scaling = values

    @property
    def num_tasks(self) -> int:
        """
        Return the total number of tasks.

        Returns
        -------
        int
            Number of tasks, aggregated over all datasets.
        """
        counter = 0
        # basically loop over datasets, and add up number of tasks
        # per dataset
        for tasks in self.task_map.values():
            counter += len(tasks)
        return counter

    @property
    def is_multidata(self) -> bool:
        # convenient property to determine how to unpack batches
        return len(self.dataset_names) > 1

    @property
    def has_initialized(self) -> bool:
        """
        Property to track if subtasks have been initialized.

        Right now this is manually set, but would like to refactor this later to
        check if subtask output heads are all set.

        Returns
        -------
        bool
            True if first batch has been run already, otherwise False
        """
        return all([task.has_initialized for task in self.task_list])

    @property
    def input_grad_keys(self) -> dict[str, list[str]]:
        """
        Property to returns a list of keys for inputs that need gradient tracking.

        Returns
        -------
        Union[List[str], None]
            If there are tasks in this multitask that need input variables to have
            gradients tracked, this property will return a list of them. Otherwise,
            this returns None.
        """
        keys = {}
        if self.is_multidata:
            for dset_name, task_group in self.task_map.items():
                if dset_name not in keys:
                    keys[dset_name] = set()
                dset_keyset = keys.get(dset_name)
                for subtask in task_group.values():
                    dset_keyset.update(subtask.__needs_grads__)
        else:
            tasks = list(self.task_map.values()).pop(0)
            keys[self.dataset_names[0]] = set()
            for task in tasks:
                keys[self.dataset_names[0]].update(task.__needs_grads__)
        keys = {dset_name: sorted(subkeys) for dset_name, subkeys in keys.items()}
        return keys

    @property
    def has_rnn(self) -> bool:
        """
        Property to determine whether or not this LightningModule contains
        RNNs. This is primarily to determine whether or not to enable/disable
        contexts with cudnn, as double backprop is not supported.

        Returns
        -------
        bool
            True if any module is a subclass of `RNNBase`, otherwise False.
        """
        return any([isinstance(module, nn.RNNBase) for module in self.modules()])

    @property
    def needs_dynamic_grads(self) -> bool:
        """
        Boolean property reflecting whether this multitask in general needs
        gradient computation to override inference modes.

        Returns
        -------
        bool
            True if any datasets need input grads, otherwise False
        """
        return sum([len(keys) for keys in self.input_grad_keys.values()]) > 0

    def _toggle_input_grads(
        self,
<<<<<<< HEAD
        batch: Dict[
            str, Dict[str, Union[torch.Tensor, dgl.DGLGraph, Dict[str, torch.Tensor]]],
=======
        batch: dict[
            str,
            dict[str, torch.Tensor | dgl.DGLGraph | dict[str, torch.Tensor]],
>>>>>>> 0a49461c
        ],
    ) -> None:
        """
        Inplace method that will automatically enable gradient tracking for tensors
        needed by tasks/datasets.

        This function will loop over a batch of data (in the multidata case) and
        grabs the list of tensor keys as required by a given subtask. The list
        of tensor keys are then used to grab the input data from the batch and/or
        graph, and if it's found will then try and set requires_grad_(True).

        Parameters
        ----------
        batch : Dict[str, Dict[str, Union[torch.Tensor, dgl.DGLGraph, Dict[str, torch.Tensor]]]]
            Batch of data
        """
        need_grad_keys = getattr(self, "input_grad_keys", None)
        if need_grad_keys is not None:
            if self.is_multidata:
                # if this is a multidataset task, loop over each dataset
                # and enable gradients for the inputs that need them
                for dset_name, data in batch.items():
                    input_keys = need_grad_keys.get(dset_name)
                    for key in input_keys:
                        # set require grad for both point cloud and graph tensors
                        if "graph" in data:
                            g = data.get("g")
                            if isinstance(g, dgl.DGLGraph):
                                if key in g.ndata:
                                    data["graph"].ndata[key].requires_grad_(True)
                            else:
                                # assume it's a PyG graph
                                if key in g:
                                    getattr(g, key).requires_grad_(True)
                        if key in data:
                            target = data.get(key)
                            # for tensors just set them directly
                            if isinstance(target, torch.Tensor):
                                target.requires_grad_(True)
                            else:
                                # assume the remaining case are lists of tensors
                                try:
                                    [t.requires_grad_(True) for t in target]
                                except AttributeError:
                                    pass
            else:
                # in the single dataset case, we just need to loop over a single
                # set of tasks
                input_keys = list(self.input_grad_keys.values()).pop(0)
                for key in input_keys:
                    # set require grad for both point cloud and graph tensors
                    if "graph" in data:
                        g = data.get("g")
                        if isinstance(g, dgl.DGLGraph):
                            if key in g.ndata:
                                data["graph"].ndata[key].requires_grad_(True)
                        else:
                            # assume it's a PyG graph
                            if key in g:
                                getattr(g, key).requires_grad_(True)
                    if key in data:
                        target = data.get(key)
                        # for tensors just set them directly
                        if isinstance(target, torch.Tensor):
                            target.requires_grad_(True)
                        else:
                            # assume the remaining case are lists of tensors
                            try:
                                [t.requires_grad_(True) for t in target]
                            except AttributeError:
                                pass

    def forward(
        self,
<<<<<<< HEAD
        batch: Dict[
            str, Dict[str, Union[torch.Tensor, dgl.DGLGraph, Dict[str, torch.Tensor]]],
=======
        batch: dict[
            str,
            dict[str, torch.Tensor | dgl.DGLGraph | dict[str, torch.Tensor]],
>>>>>>> 0a49461c
        ],
    ) -> dict[str, dict[str, torch.Tensor]]:
        """
        Forward method for `MultiTaskLitModule`.

        This is devised slightly specially to comprise a variety of scenarios, including
        wrapping the entire compute in gradient contexts (for force prediction tasks),
        ensuring inputs that need gradients are enabled, as well as running the
        encoder at the beginning and passing the embeddings onto downstream tasks.

        Parameters
        ----------
        batch : Dict[str, Dict[str, Union[torch.Tensor, dgl.DGLGraph, Dict[str, torch.Tensor]]]]
            Batches of samples per dataset

        Returns
        -------
        Dict[str, Dict[str, torch.Tensor]]
            Dictionary of predictions, per dataset per subtask
        """
        # iterate over datasets in the batch
        results = {}
        _grads = getattr(
<<<<<<< HEAD
            self, "needs_dynamic_grads", False,
=======
            self,
            "needs_dynamic_grads",
            False,
>>>>>>> 0a49461c
        )  # default to not needing grads
        with dynamic_gradients_context(_grads, self.has_rnn):
            # this function switches of `requires_grad_` for input tensors that need them
            self._toggle_input_grads(batch)
            # compute embeddings for each dataset
            if self.is_multidata:
                for key, data in batch.items():
                    data["embeddings"] = self.encoder(data)
            else:
                batch["embeddings"] = self.encoder(batch)
            # for single dataset usage, we assume the nested structure isn't used
            if self.is_multidata:
                for key, data in batch.items():
                    subtasks = self.task_map[key]
                    if key not in results:
                        results[key] = {}
                    # finally call the task with the data
                    for task_type, subtask in subtasks.items():
                        results[key][task_type] = subtask(data)
            else:
                # in the single dataset case, we can skip the outer loop
                # and just pass the batch into the subtask
                tasks = list(self.task_map.values()).pop(0)
                for task_type, subtask in tasks.items():
                    results[task_type] = subtask(batch)
            return results

    def on_train_batch_start(self, batch: Any, batch_idx: int) -> None:
        """
        This callback is used to dynamically initialize output heads.

        In the event where `task_keys` are not explicitly provided by the user
        into the creation of each task, we the incoming batch for tasks
        that have not been initialized and create the output heads.

        Parameters
        ----------
        batch : Dict[str, Union[torch.Tensor, dgl.DGLGraph, Dict[str, torch.Tensor]]]
            Batch of samples to compute
        batch_idx : int
            Batch index
        unused : int
            Legacy PyTorch Lightning arg
        """
        # this follows what's implemented in forward to ensure the
        # output heads and optimizers are set properly
        if not self.has_initialized:
            if self.is_multidata:
                for dataset in batch.keys():
                    subtasks = self.task_map[dataset]
                    for task_type in subtasks.keys():
                        self._initialize_subtask_output(dataset, task_type, batch)
            else:
                # skip grabbing dataset key from the batch
                tasks = list(self.task_map.values()).pop(0)
                dataset = list(self.task_map.keys()).pop(0)
                for task_type in tasks.keys():
                    self._initialize_subtask_output(dataset, task_type, batch)
        return None

    def _compute_losses(
        self,
        batch: dict[str, torch.Tensor | dgl.DGLGraph | dict[str, torch.Tensor]],
    ):
        """
        Function for computing the losses over a batch.

        This relies on the `_compute_losses` function of each subtask. Between the single
        dataset and multidataset settings, the difference is just how the tasks are retrieved;
        the former skips going through the dataset/task hierarchy.

        Parameters
        ----------
        batch : Dict[str, Union[torch.Tensor, dgl.DGLGraph, Dict[str, torch.Tensor]]]
            Batch of samples to calculate losses over
        """
        # compute predictions for required models
        losses = {}
        if self.is_multidata:
            for key, data in batch.items():
                subtasks = self.task_map[key]
                if key not in losses:
                    losses[key] = {}
                for task_type, subtask in subtasks.items():
                    losses[key][task_type] = subtask._compute_losses(data)
        else:
            tasks = list(self.task_map.values()).pop(0)
            for task_type, subtask in tasks.items():
                losses[task_type] = subtask._compute_losses(batch)
        return losses

    def _initialize_subtask_output(
        self,
        dataset: str,
        task_type: str,
        batch: None
        | (
            dict[
                str,
                dict[str, torch.Tensor | dgl.DGLGraph | dict[str, torch.Tensor]],
            ]
        ) = None,
        task_keys: list[str] | None = None,
    ):
        """
        For a given dataset and task type, this function will check and initialize corresponding
        output heads and add them to the corresponding optimizer.

        The behavior of this function changes depending on whether or not the output heads were
        initialized earlier (i.e. before `on_train_batch_start`), based on whether it sees an
        incoming batch, or explicitly passed `task_keys`. In the former, we will add the output
        head parameters to the appropriate optimizer as well.

        Parameters
        ----------
        dataset : str
            Name of the dataset
        task_type : str
            String classification of the task type, e.g. "regression"
        batch : Optional[Dict[str, Dict[str, Union[torch.Tensor, dgl.DGLGraph, Dict[str, torch.Tensor]]]]]
            For "dynamically" instantiating multitasks, this function relies on an incoming batch
            to determine what output heads to instantiate.
        """
        task_instance: BaseTaskModule = self.task_map[dataset][task_type]
        if batch is None and task_keys is None:
            raise ValueError(
                f"Unable to initialize output heads for {dataset}-{task_type}; neither batch nor task keys provided.",
            )
        if not task_instance.has_initialized:
            # get the task keys from the batch, depends on usage
            if batch is not None:
                if self.is_multidata:
                    subset = batch[dataset]
                else:
                    subset = batch
            if task_keys is None:
                task_keys = subset["target_types"][task_type]
                # if keys aren't explicitly provided, apply filter
                task_keys = task_instance._filter_task_keys(task_keys, subset)
                # set task keys, then call make output heads
            task_instance.task_keys = task_keys
            if task_type == "regression":
                task_instance.normalizers = task_instance._make_normalizers()
            if batch is not None:
                # if batch was provided then this is done after configure_optimizers
                # so we need to add their parameters to the right optimizer
                ref = (dataset, task_type)
                opt_index = self.optimizer_names.index(ref)
                # this adds the output head weights to optimizer
                self.optimizers()[opt_index].add_param_group(
                    {"params": task_instance.output_heads.parameters()},
                )

    def embed(self, *args, **kwargs) -> Any:
        return self.encoder(*args, **kwargs)

    def _calculate_batch_size(
        self,
<<<<<<< HEAD
        batch: Dict[
            str, Dict[str, Union[torch.Tensor, dgl.DGLGraph, Dict[str, torch.Tensor]]],
=======
        batch: dict[
            str,
            dict[str, torch.Tensor | dgl.DGLGraph | dict[str, torch.Tensor]],
>>>>>>> 0a49461c
        ],
    ) -> dict[str, int | dict[str, int]]:
        """
        Compute the size of a given batch.

        For multidata runs, this will sum over each of the subsets, providing a breakdown of
        how many samples from each respective dataset as well.

        Parameters
        ----------
        batch : Dict[str, Dict[str, Union[torch.Tensor, dgl.DGLGraph, Dict[str, torch.Tensor]]]]
            Batch of samples.

        Returns
        -------
        Dict[str, Union[int, Dict[str, int]]]
            Dictionary holding the batch size. For multidata runs, an additional "breakdown"
            key comprises the number of samples from each dataset.
        """
        batch_info = {}
        batch_size = 0
        if self.is_multidata:
            break_down = {}
            for dataset, subset in batch.items():
                # extract out targets to figure batch size for this subset of data
                if "graph" in subset:
                    counts = subset["graph"].batch_size
                elif len(subset["targets"]) > 0:
                    key = next(iter(batch["targets"]))
                    sample = subset["targets"][key]
                    if isinstance(sample, dgl.DGLGraph):
                        counts = sample.batch_size
                    elif isinstance(sample, torch.Tensor):
                        # assume first dimension is the batch size
                        counts = sample.size(0)
                    else:
                        # assume the object is like a list
                        counts = len(sample)
                    # track how much data from each dataset
                break_down[dataset] = counts
                batch_size += counts
            batch_info["breakdown"] = break_down
        else:
            if "graph" in batch:
                batch_size = batch["graph"].batch_size
            elif len(batch["targets"]) > 0:
                key = next(iter(batch["targets"]))
                sample = batch["targets"][key]
                if isinstance(sample, dgl.DGLGraph):
                    batch_size = sample.batch_size
                elif isinstance(sample, torch.Tensor):
                    # assume first dimension is the batch size
                    batch_size = sample.size(0)
                else:
                    # assume the object is like a list
                    batch_size = len(sample)
        batch_info["batch_size"] = batch_size
        return batch_info

    def __repr__(self) -> str:
        build_str = "MultiTask Training module:\n"
        for dataset, tasks in self.task_map.items():
            for task_type in tasks.keys():
                build_str += f"{dataset}-{task_type}\n"
        return build_str

    def training_step(
        self,
<<<<<<< HEAD
        batch: Dict[
            str, Dict[str, Union[torch.Tensor, dgl.DGLGraph, Dict[str, torch.Tensor]]],
=======
        batch: dict[
            str,
            dict[str, torch.Tensor | dgl.DGLGraph | dict[str, torch.Tensor]],
>>>>>>> 0a49461c
        ],
        batch_idx: int,
    ) -> dict[str, dict[str, torch.Tensor]]:
        """
        Manual training logic for multi tasks.

        We sequentially step through each loss returned, and perform
        backpropagation. The logic looks complicated, because we have
        to match each loss with its corresponding optimizer.

        Parameters
        ----------
        batch : Dict[str, Dict[str, Union[torch.Tensor, dgl.DGLGraph, Dict[str, torch.Tensor]]]]
            Batch of data from one or more datasets.
        batch_idx : int
            Index of current batch
        """
        # zero all gradients
        optimizers = self.optimizers()
        for opt in optimizers:
            self.on_before_zero_grad(opt)
            opt.zero_grad(set_to_none=True)
        losses = self._compute_losses(batch)
        loss_logging = {}
        # for multiple datasets, we step through each dataset
        if self.is_multidata:
            for dataset_name, task_loss in losses.items():
                for task_name, subtask_loss in task_loss.items():
                    # get the right optimizer by indexing our lookup list
                    ref = (dataset_name, task_name)
                    opt_index = self.optimizer_names.index(ref)
                    # backprop gradients
                    opt = optimizers[opt_index]
                    is_last_opt = opt_index == len(self.optimizer_names) - 2
                    # run hooks between backward
                    self.on_before_backward(subtask_loss["loss"])
                    # scale loss values in task
                    scaling = self.task_scaling[opt_index]
                    self.manual_backward(
<<<<<<< HEAD
                        subtask_loss["loss"] * scaling, retain_graph=not is_last_opt,
=======
                        subtask_loss["loss"] * scaling,
                        retain_graph=not is_last_opt,
>>>>>>> 0a49461c
                    )
                    self.on_after_backward()
                    prepend_affix(subtask_loss["log"], dataset_name)
                    loss_logging.update(subtask_loss["log"])
        # for single dataset, we can just unpack the dictionary directly
        else:
            dataset_name = self.dataset_names[0]
            for task_name, loss in losses.items():
                opt_index = self.optimizer_names.index((dataset_name, task_name))
                opt = optimizers[opt_index]
                is_last_opt = opt_index == len(self.optimizer_names) - 2
                # run hooks between backward
                self.on_before_backward(loss["loss"])
                # scale loss values in task
                scaling = self.task_scaling[opt_index]
                self.manual_backward(
<<<<<<< HEAD
                    loss["loss"] * scaling, retain_graph=not is_last_opt,
=======
                    loss["loss"] * scaling,
                    retain_graph=not is_last_opt,
>>>>>>> 0a49461c
                )
                self.on_after_backward()
                loss_logging.update(loss["log"])
        # run before step hooks
        for opt_idx, opt in enumerate(optimizers):
            self.on_before_optimizer_step(opt)
            opt.step()
        # compoute the joint loss for logging purposes
        loss_logging["total_loss"] = sum(list(loss_logging.values()))
        # add train prefix to metric logs
        prepend_affix(loss_logging, "train")
        batch_info = self._calculate_batch_size(batch)
        if "breakdown" in batch_info:
            for key, value in batch_info["breakdown"].items():
                self.log(
                    f"{key}.num_samples",
                    float(value),
                    on_step=True,
                    on_epoch=False,
                    reduce_fx="min",
                )
        self.log_dict(
            loss_logging,
            on_step=True,
            prog_bar=True,
            batch_size=batch_info["batch_size"],
        )
        return losses

    def validation_step(
        self,
<<<<<<< HEAD
        batch: Dict[
            str, Dict[str, Union[torch.Tensor, dgl.DGLGraph, Dict[str, torch.Tensor]]],
=======
        batch: dict[
            str,
            dict[str, torch.Tensor | dgl.DGLGraph | dict[str, torch.Tensor]],
>>>>>>> 0a49461c
        ],
        batch_idx: int,
    ) -> dict[str, dict[str, torch.Tensor]]:
        """
        Manual training logic for multi tasks.
        We sequentially step through each loss returned, and perform
        backpropagation. The logic looks complicated, because we have
        to match each loss with its corresponding optimizer.
        Parameters
        ----------
        batch : Dict[str, Dict[str, Union[torch.Tensor, dgl.DGLGraph, Dict[str, torch.Tensor]]]]
            Batch of data from one or more datasets.
        batch_idx : int
            Index of current batch
        """
        losses = self._compute_losses(batch)
        loss_logging = {}
        # for multiple datasets, we step through each dataset
        if self.is_multidata:
            for dataset_name, task_loss in losses.items():
                for task_name, subtask_loss in task_loss.items():
                    prepend_affix(subtask_loss["log"], dataset_name)
                    loss_logging.update(subtask_loss["log"])
        # for single dataset, we can just unpack the dictionary directly
        else:
            dataset_name = self.dataset_names[0]
            for task_name, loss in losses.items():
                loss_logging.update(loss["log"])
        # compoute the joint loss for logging purposes
        loss_logging["total_loss"] = sum(list(loss_logging.values()))
        # add train prefix to metric logs
        prepend_affix(loss_logging, "val")
        batch_info = self._calculate_batch_size(batch)
        if "breakdown" in batch_info:
            for key, value in batch_info["breakdown"].items():
                self.log(
                    f"{key}.num_samples",
                    float(value),
                    on_epoch=True,
                    reduce_fx="min",
                )
        self.log_dict(
            loss_logging,
            on_epoch=True,
            prog_bar=True,
            batch_size=batch_info["batch_size"],
        )
        return losses

    @classmethod
    def load_from_checkpoint(
        cls,
        checkpoint_path,
        map_location=None,
        hparams_file=None,
        strict: bool = True,
        **kwargs: Any,
    ):
        raise NotImplementedError(
            f"MultiTask should be reloaded using the `matsciml.models.multitask_from_checkpoint` function instead.",
        )

    @classmethod
    def from_pretrained_encoder(cls, task_ckpt_path: str | Path, **kwargs):
        """
        Attempts to instantiate a new task, adopting a previously trained encoder model.

        This function will load in a saved PyTorch Lightning checkpoint,
        copy over the hyperparameters needed to reconstruct the encoder,
        and simply maps the encoder ``state_dict`` to the new instance.

        ``Kwargs`` are passed directly into the creation of the task, and so can
        be thought of as just a task through the typical interface normally.

        Parameters
        ----------
        task_ckpt_path : Union[str, Path]
            Path to an existing task checkpoint file. Typically, this
            would be a PyTorch Lightning checkpoint.

        Examples
        --------
        1. Create a new task simply from training another one

        >>> new_task = ScalarRegressionTask.from_pretrained_encoder(
            "epoch=10-step=100.ckpt"
            )

        2. Create a new task, modifying output heads

        >>> new_taks = ForceRegressionTask.from_pretrained_encoder(
            "epoch=5-step=12516.ckpt",
            output_kwargs={
                "num_hidden": 3,
                "activation": "nn.ReLU"
            }
        )
        """
        if isinstance(task_ckpt_path, str):
            task_ckpt_path = Path(task_ckpt_path)
        assert (
            task_ckpt_path.exists()
        ), f"Encoder checkpoint filepath specified but does not exist."
        ckpt = torch.load(task_ckpt_path)
        for key in ["encoder_class", "encoder_kwargs"]:
            assert (
                key in ckpt["hyper_parameters"]
            ), f"{key} expected to be in hyperparameters, but was not found."
            # copy over the data for the new task
            kwargs[key] = ckpt["hyper_parameters"][key]
        # construct the new task with random weights
        task = cls(**kwargs)
        # this only copies over encoder weights, and removes the 'encoder.'
        # pattern from keys
        encoder_weights = {
            key.replace("encoder.", ""): tensor
            for key, tensor in ckpt["state_dict"].items()
            if "encoder." in key
        }
        # load in pre-trained weights
        task.encoder.load_state_dict(encoder_weights)
        return task


@registry.register_task("OpenCatalystInference")
class OpenCatalystInference(ABC, pl.LightningModule):
    """
    Implement a set of bare bones LightningModules that are solely used
    for OpenCatalyst leaderboard submissions.
    """

    def __init__(self, pretrained_model: nn.Module) -> None:
        super().__init__()
        self.model = pretrained_model

    def _raise_inference_error(self):
        raise NotImplementedError(
            f"{self.__class__.__name__} is solely used for OpenCatalyst leaderboard submissions; please call 'predict' from trainer.",
        )

    def training_step(self, *args: Any, **kwargs: Any) -> None:
        self._raise_inference_error()

    def validation_step(self, *args: Any, **kwargs: Any) -> None:
        self._raise_inference_error()

    def test_step(self, *args: Any, **kwargs: Any) -> None:
        self._raise_inference_error()

    @abstractmethod
    def predict_step(self, batch: Any, batch_idx: int, dataloader_idx: int = 0) -> Any:
        ...


@registry.register_task("IS2REInference")
class IS2REInference(OpenCatalystInference):
    def __init__(
<<<<<<< HEAD
        self, pretrained_model: Union[AbstractEnergyModel, ScalarRegressionTask],
    ) -> None:
        assert isinstance(
            pretrained_model, (AbstractEnergyModel, ScalarRegressionTask),
=======
        self,
        pretrained_model: AbstractEnergyModel | ScalarRegressionTask,
    ) -> None:
        assert isinstance(
            pretrained_model,
            (AbstractEnergyModel, ScalarRegressionTask),
>>>>>>> 0a49461c
        ), f"IS2REInference expects a pretrained energy model or 'ScalarRegressionTask' as input."
        super().__init__(pretrained_model)

    def forward(self, batch: BatchDict) -> DataDict:
        predictions = self.model(batch)
        return predictions


@registry.register_task("S2EFInference")
class S2EFInference(OpenCatalystInference):
    def __init__(self, pretrained_model: ForceRegressionTask) -> None:
        assert isinstance(
<<<<<<< HEAD
            pretrained_model, ForceRegressionTask,
=======
            pretrained_model,
            ForceRegressionTask,
>>>>>>> 0a49461c
        ), f"S2EFInference expects a pretrained 'ForceRegressionTask' instance as input."
        super().__init__(pretrained_model)

    def forward(self, batch: BatchDict) -> DataDict:
        predictions = self.model(batch)
        return predictions

    def on_predict_start(self) -> None:
        self.apply(rnn_force_train_mode)
        return super().on_predict_start()

    def predict_step(self, batch: Any, batch_idx: int, dataloader_idx: int = 0) -> Any:
        # force gradients when running predictions
        predictions = self(batch)
        energy, force = predictions["energy"], predictions["force"]
        energy = energy.detach().cpu().to(torch.float16)
        force = force.detach().cpu()
        ids, chunk_ids = batch.get("sid"), batch.get("fid")
        # ids are formatted differently for force tasks
        system_ids = [f"{i}_{j}" for i, j in zip(ids, chunk_ids)]
        predictions = {
            "ids": system_ids,
            "chunk_ids": chunk_ids,
            "energy": energy,
        }
        # processing the forces is a bit more complicated because apparently
        # only the free atoms are considered
        if self.regress_forces:
            if "graph" in batch:
                graph = batch.get("graph")
                fixed = graph.ndata["fixed"]
            else:
                # otherwise it's a point cloud
                fixed = batch.get("fixed")
            fixed_mask = fixed == 0
            # retrieve only forces corresponding to unfixed nodes
            predictions["forces"] = force[fixed_mask]
            natoms = tuple(batch.get("natoms").cpu().numpy().astype(int))
            chunk_split = torch.split(fixed, natoms)
            chunk_ids = []
            for chunk in chunk_split:
                ids = (len(chunk) - sum(chunk)).cpu().numpy().astype(int)
                chunk_ids.append(int(ids))

            predictions["chunk_ids"] = chunk_ids
        return predictions

    def on_predict_batch_end(
<<<<<<< HEAD
        self, outputs: Any, batch: Any, batch_idx: int, dataloader_idx: int = 0,
=======
        self,
        outputs: Any,
        batch: Any,
        batch_idx: int,
        dataloader_idx: int,
>>>>>>> 0a49461c
    ) -> None:
        # reset gradients to ensure no contamination between batches
        self.zero_grad(set_to_none=True)<|MERGE_RESOLUTION|>--- conflicted
+++ resolved
@@ -3,54 +3,22 @@
 from __future__ import annotations
 
 import logging
-<<<<<<< HEAD
-from abc import ABC
-from abc import abstractmethod
-from contextlib import ExitStack
-from contextlib import nullcontext
-from pathlib import Path
-from typing import Any
-from typing import ContextManager
-from typing import Dict
-from typing import Iterable
-from typing import List
-from typing import Optional
-from typing import Tuple
-from typing import Type
-from typing import Union
-=======
 from abc import ABC, abstractmethod
 from collections.abc import Iterable
 from contextlib import ExitStack, nullcontext
 from pathlib import Path
 from typing import Any, ContextManager, Dict, List, Optional, Tuple, Type, Union
->>>>>>> 0a49461c
 from warnings import warn
 
 import pytorch_lightning as pl
 import torch
 from einops import reduce
-<<<<<<< HEAD
-from torch import nn
-from torch import Tensor
-from torch.optim import AdamW
-from torch.optim import lr_scheduler
-from torch.optim import Optimizer
-
-from matsciml.common import package_registry
-from matsciml.common.registry import registry
-from matsciml.common.types import AbstractGraph
-from matsciml.common.types import BatchDict
-from matsciml.common.types import DataDict
-from matsciml.common.types import Embeddings
-=======
 from torch import Tensor, nn
 from torch.optim import AdamW, Optimizer, lr_scheduler
 
 from matsciml.common import package_registry
 from matsciml.common.registry import registry
 from matsciml.common.types import AbstractGraph, BatchDict, DataDict, Embeddings
->>>>>>> 0a49461c
 from matsciml.models.common import OutputHead
 from matsciml.modules.normalizer import Normalizer
 
@@ -240,13 +208,9 @@
         super().__init__()
         embedding_kwargs.setdefault("padding_idx", 0)
         self.atom_embedding = nn.Embedding(
-<<<<<<< HEAD
-            num_atom_embedding, atom_embedding_dim, **embedding_kwargs,
-=======
             num_atom_embedding,
             atom_embedding_dim,
             **embedding_kwargs,
->>>>>>> 0a49461c
         )
         self.save_hyperparameters()
 
@@ -358,12 +322,8 @@
         from matsciml.datasets.utils import pad_point_cloud
 
         assert isinstance(
-<<<<<<< HEAD
-            batch["pos"], torch.Tensor,
-=======
             batch["pos"],
             torch.Tensor,
->>>>>>> 0a49461c
         ), f"Expect 'pos' data to be a packed tensor of shape [N, 3]"
         data = {key: batch.get(key) for key in ["pc_features", "pos"]}
         # split the stacked positions into each individual point cloud
@@ -435,14 +395,10 @@
 
     @staticmethod
     def mask_model_output(
-<<<<<<< HEAD
-        result: torch.Tensor, mask: torch.Tensor, sizes: List[int], extensive: bool,
-=======
         result: torch.Tensor,
         mask: torch.Tensor,
         sizes: list[int],
         extensive: bool,
->>>>>>> 0a49461c
     ) -> torch.Tensor:
         r"""
         Perform a masked reduction over a point cloud model output.
@@ -501,14 +457,10 @@
         encoder_only: bool = True,
     ) -> None:
         super().__init__(
-<<<<<<< HEAD
-            atom_embedding_dim, num_atom_embedding, embedding_kwargs, encoder_only,
-=======
             atom_embedding_dim,
             num_atom_embedding,
             embedding_kwargs,
             encoder_only,
->>>>>>> 0a49461c
         )
 
     def read_batch(self, batch: BatchDict) -> DataDict:
@@ -520,12 +472,8 @@
 
     @staticmethod
     def join_position_embeddings(
-<<<<<<< HEAD
-        pos: torch.Tensor, node_feats: torch.Tensor,
-=======
         pos: torch.Tensor,
         node_feats: torch.Tensor,
->>>>>>> 0a49461c
     ) -> torch.Tensor:
         """
         This is a method for conveniently embedding both positions and node features
@@ -610,12 +558,8 @@
             data = super().read_batch(batch)
             graph = data.get("graph")
             assert isinstance(
-<<<<<<< HEAD
-                graph, dgl.DGLGraph,
-=======
                 graph,
                 dgl.DGLGraph,
->>>>>>> 0a49461c
             ), f"Model {self.__class__.__name__} expects DGL graphs, but data in 'graph' key is type {type(graph)}"
             atomic_numbers = data["graph"].ndata["atomic_numbers"].long()
             node_embeddings = self.atom_embedding(atomic_numbers)
@@ -657,12 +601,8 @@
             data = super().read_batch(batch)
             graph = data.get("graph")
             assert isinstance(
-<<<<<<< HEAD
-                graph, (pyg.data.Data, pyg.data.Batch),
-=======
                 graph,
                 (pyg.data.Data, pyg.data.Batch),
->>>>>>> 0a49461c
             ), f"Model {self.__class__.__name__} expects PyG graphs, but data in 'graph' key is type {type(graph)}"
             for key in ["edge_feats", "graph_feats"]:
                 data[key] = getattr(graph, key, None)
@@ -813,12 +753,8 @@
     @output_heads.setter
     def output_heads(self, heads: nn.ModuleDict) -> None:
         assert isinstance(
-<<<<<<< HEAD
-            heads, nn.ModuleDict,
-=======
             heads,
             nn.ModuleDict,
->>>>>>> 0a49461c
         ), f"Output heads must be an instance of `nn.ModuleDict`."
         assert len(heads) > 0, f"No output heads in {heads}."
         assert all(
@@ -915,7 +851,7 @@
         target_dict = {}
         assert len(self.task_keys) != 0, f"No target keys were set!"
         for key in self.task_keys:
-            target_dict[key] = batch["targets"][key]                
+            target_dict[key] = batch["targets"][key]
         return target_dict
 
     def _filter_task_keys(
@@ -1248,14 +1184,10 @@
         return status
 
     def on_validation_batch_start(
-<<<<<<< HEAD
-        self, batch: any, batch_idx: int, dataloader_idx: int = 0,
-=======
         self,
         batch: any,
         batch_idx: int,
-        dataloader_idx: int,
->>>>>>> 0a49461c
+        dataloader_idx: int = 0,
     ):
         self.on_train_batch_start(batch, batch_idx)
 
@@ -1331,14 +1263,10 @@
         return status
 
     def on_validation_batch_start(
-<<<<<<< HEAD
-        self, batch: Any, batch_idx: int, dataloader_idx: int = 0,
-=======
         self,
         batch: Any,
         batch_idx: int,
-        dataloader_idx: int,
->>>>>>> 0a49461c
+        dataloader_idx: int = 0,
     ):
         self.on_train_batch_start(batch, batch_idx)
 
@@ -1419,16 +1347,11 @@
         return outputs
 
     def process_embedding(
-<<<<<<< HEAD
-        self, embeddings: Embeddings, pos: torch.Tensor, fa_rot: Union[None, torch.Tensor] = None,
-    ) -> Dict[str, torch.Tensor]:
-=======
         self,
         embeddings: Embeddings,
         pos: torch.Tensor,
         fa_rot: None | torch.Tensor = None,
     ) -> dict[str, torch.Tensor]:
->>>>>>> 0a49461c
         outputs = {}
         energy = self.output_heads["energy"](embeddings.system_embedding)
         # now use autograd for force calculation
@@ -1453,17 +1376,12 @@
                     natoms,
                     dim=0,
                 ).to(self.device)
-<<<<<<< HEAD
-                rotated_forces = force[:, frame_idx, :].view(-1, 1, 3).bmm(
-                    repeat_rot.transpose(1, 2),
-=======
                 rotated_forces = (
                     force[:, frame_idx, :]
                     .view(-1, 1, 3)
                     .bmm(
                         repeat_rot.transpose(1, 2),
                     )
->>>>>>> 0a49461c
                 )
                 all_forces.append(rotated_forces.view(natoms, 3))
             # combine all the force data into a single tensor
@@ -1720,17 +1638,12 @@
                     natoms,
                     dim=0,
                 ).to(self.device)
-<<<<<<< HEAD
-                rotated_forces = forces[:, frame_idx, :].view(-1, 1, 3).bmm(
-                    repeat_rot.transpose(1, 2),
-=======
                 rotated_forces = (
                     forces[:, frame_idx, :]
                     .view(-1, 1, 3)
                     .bmm(
                         repeat_rot.transpose(1, 2),
                     )
->>>>>>> 0a49461c
                 )
                 all_forces.append(rotated_forces.view(natoms, 3))
             # combine all the force data into a single tensor
@@ -1810,14 +1723,10 @@
         return status
 
     def on_validation_batch_start(
-<<<<<<< HEAD
-        self, batch: Any, batch_idx: int, dataloader_idx: int = 0,
-=======
         self,
         batch: Any,
         batch_idx: int,
-        dataloader_idx: int,
->>>>>>> 0a49461c
+        dataloader_idx: int = 0,
     ):
         self.on_train_batch_start(batch, batch_idx)
 
@@ -1907,13 +1816,9 @@
                 dataset_name, task_type = pair
                 relevant_keys = task_keys[dataset_name][task_type]
                 self._initialize_subtask_output(
-<<<<<<< HEAD
-                    dataset_name, task_type, task_keys=relevant_keys,
-=======
                     dataset_name,
                     task_type,
                     task_keys=relevant_keys,
->>>>>>> 0a49461c
                 )
         self.configure_optimizers()
         self.automatic_optimization = False
@@ -2118,14 +2023,9 @@
 
     def _toggle_input_grads(
         self,
-<<<<<<< HEAD
-        batch: Dict[
-            str, Dict[str, Union[torch.Tensor, dgl.DGLGraph, Dict[str, torch.Tensor]]],
-=======
         batch: dict[
             str,
             dict[str, torch.Tensor | dgl.DGLGraph | dict[str, torch.Tensor]],
->>>>>>> 0a49461c
         ],
     ) -> None:
         """
@@ -2200,14 +2100,9 @@
 
     def forward(
         self,
-<<<<<<< HEAD
-        batch: Dict[
-            str, Dict[str, Union[torch.Tensor, dgl.DGLGraph, Dict[str, torch.Tensor]]],
-=======
         batch: dict[
             str,
             dict[str, torch.Tensor | dgl.DGLGraph | dict[str, torch.Tensor]],
->>>>>>> 0a49461c
         ],
     ) -> dict[str, dict[str, torch.Tensor]]:
         """
@@ -2231,13 +2126,9 @@
         # iterate over datasets in the batch
         results = {}
         _grads = getattr(
-<<<<<<< HEAD
-            self, "needs_dynamic_grads", False,
-=======
             self,
             "needs_dynamic_grads",
             False,
->>>>>>> 0a49461c
         )  # default to not needing grads
         with dynamic_gradients_context(_grads, self.has_rnn):
             # this function switches of `requires_grad_` for input tensors that need them
@@ -2396,14 +2287,9 @@
 
     def _calculate_batch_size(
         self,
-<<<<<<< HEAD
-        batch: Dict[
-            str, Dict[str, Union[torch.Tensor, dgl.DGLGraph, Dict[str, torch.Tensor]]],
-=======
         batch: dict[
             str,
             dict[str, torch.Tensor | dgl.DGLGraph | dict[str, torch.Tensor]],
->>>>>>> 0a49461c
         ],
     ) -> dict[str, int | dict[str, int]]:
         """
@@ -2472,14 +2358,9 @@
 
     def training_step(
         self,
-<<<<<<< HEAD
-        batch: Dict[
-            str, Dict[str, Union[torch.Tensor, dgl.DGLGraph, Dict[str, torch.Tensor]]],
-=======
         batch: dict[
             str,
             dict[str, torch.Tensor | dgl.DGLGraph | dict[str, torch.Tensor]],
->>>>>>> 0a49461c
         ],
         batch_idx: int,
     ) -> dict[str, dict[str, torch.Tensor]]:
@@ -2519,12 +2400,8 @@
                     # scale loss values in task
                     scaling = self.task_scaling[opt_index]
                     self.manual_backward(
-<<<<<<< HEAD
-                        subtask_loss["loss"] * scaling, retain_graph=not is_last_opt,
-=======
                         subtask_loss["loss"] * scaling,
                         retain_graph=not is_last_opt,
->>>>>>> 0a49461c
                     )
                     self.on_after_backward()
                     prepend_affix(subtask_loss["log"], dataset_name)
@@ -2541,12 +2418,8 @@
                 # scale loss values in task
                 scaling = self.task_scaling[opt_index]
                 self.manual_backward(
-<<<<<<< HEAD
-                    loss["loss"] * scaling, retain_graph=not is_last_opt,
-=======
                     loss["loss"] * scaling,
                     retain_graph=not is_last_opt,
->>>>>>> 0a49461c
                 )
                 self.on_after_backward()
                 loss_logging.update(loss["log"])
@@ -2578,14 +2451,9 @@
 
     def validation_step(
         self,
-<<<<<<< HEAD
-        batch: Dict[
-            str, Dict[str, Union[torch.Tensor, dgl.DGLGraph, Dict[str, torch.Tensor]]],
-=======
         batch: dict[
             str,
             dict[str, torch.Tensor | dgl.DGLGraph | dict[str, torch.Tensor]],
->>>>>>> 0a49461c
         ],
         batch_idx: int,
     ) -> dict[str, dict[str, torch.Tensor]]:
@@ -2743,19 +2611,12 @@
 @registry.register_task("IS2REInference")
 class IS2REInference(OpenCatalystInference):
     def __init__(
-<<<<<<< HEAD
-        self, pretrained_model: Union[AbstractEnergyModel, ScalarRegressionTask],
-    ) -> None:
-        assert isinstance(
-            pretrained_model, (AbstractEnergyModel, ScalarRegressionTask),
-=======
         self,
         pretrained_model: AbstractEnergyModel | ScalarRegressionTask,
     ) -> None:
         assert isinstance(
             pretrained_model,
             (AbstractEnergyModel, ScalarRegressionTask),
->>>>>>> 0a49461c
         ), f"IS2REInference expects a pretrained energy model or 'ScalarRegressionTask' as input."
         super().__init__(pretrained_model)
 
@@ -2768,12 +2629,8 @@
 class S2EFInference(OpenCatalystInference):
     def __init__(self, pretrained_model: ForceRegressionTask) -> None:
         assert isinstance(
-<<<<<<< HEAD
-            pretrained_model, ForceRegressionTask,
-=======
             pretrained_model,
             ForceRegressionTask,
->>>>>>> 0a49461c
         ), f"S2EFInference expects a pretrained 'ForceRegressionTask' instance as input."
         super().__init__(pretrained_model)
 
@@ -2822,15 +2679,11 @@
         return predictions
 
     def on_predict_batch_end(
-<<<<<<< HEAD
-        self, outputs: Any, batch: Any, batch_idx: int, dataloader_idx: int = 0,
-=======
         self,
         outputs: Any,
         batch: Any,
         batch_idx: int,
-        dataloader_idx: int,
->>>>>>> 0a49461c
+        dataloader_idx: int = 0,
     ) -> None:
         # reset gradients to ensure no contamination between batches
         self.zero_grad(set_to_none=True)