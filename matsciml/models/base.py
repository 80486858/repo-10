--- conflicted
+++ resolved
@@ -1115,9 +1115,9 @@
 
     def _filter_task_keys(
         self,
-        keys: List[str],
-        batch: Dict[str, Union[torch.Tensor, dgl.DGLGraph, Dict[str, torch.Tensor]]],
-    ) -> List[str]:
+        keys: list[str],
+        batch: dict[str, torch.Tensor | dgl.DGLGraph | dict[str, torch.Tensor]],
+    ) -> list[str]:
         """
         Filters out task keys for scalar regression.
 
@@ -1150,7 +1150,7 @@
         keys = list(filter(checker, keys))
         return keys
 
-    def on_train_batch_start(self, batch: Any, batch_idx: int) -> Optional[int]:
+    def on_train_batch_start(self, batch: Any, batch_idx: int) -> int | None:
         """
         PyTorch Lightning hook to check OutputHeads are created.
 
@@ -1184,7 +1184,10 @@
         return status
 
     def on_validation_batch_start(
-        self, batch: any, batch_idx: int, dataloader_idx: int
+        self,
+        batch: any,
+        batch_idx: int,
+        dataloader_idx: int = 0,
     ):
         self.on_train_batch_start(batch, batch_idx)
 
@@ -1294,9 +1297,9 @@
 
     def _filter_task_keys(
         self,
-        keys: list[str],
-        batch: dict[str, torch.Tensor | dgl.DGLGraph | dict[str, torch.Tensor]],
-    ) -> list[str]:
+        keys: List[str],
+        batch: Dict[str, Union[torch.Tensor, dgl.DGLGraph, Dict[str, torch.Tensor]]],
+    ) -> List[str]:
         """
         Filters out task keys for scalar regression.
 
@@ -1329,7 +1332,6 @@
         keys = list(filter(checker, keys))
         return keys
 
-<<<<<<< HEAD
     def validation_step(
         self,
         batch: Dict[str, Union[torch.Tensor, dgl.DGLGraph, Dict[str, torch.Tensor]]],
@@ -1374,9 +1376,6 @@
 
 
     def on_train_batch_start(self, batch: Any, batch_idx: int) -> Optional[int]:
-=======
-    def on_train_batch_start(self, batch: Any, batch_idx: int) -> int | None:
->>>>>>> 1ea9e772
         """
         PyTorch Lightning hook to check OutputHeads are created.
 
@@ -1410,10 +1409,7 @@
         return status
 
     def on_validation_batch_start(
-        self,
-        batch: any,
-        batch_idx: int,
-        dataloader_idx: int = 0,
+        self, batch: any, batch_idx: int, dataloader_idx: int
     ):
         self.on_train_batch_start(batch, batch_idx)
 
