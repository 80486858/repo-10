from __future__ import annotations

import pickle
from collections.abc import Iterable
from copy import deepcopy
from functools import cache, cached_property
from importlib.util import find_spec
from math import pi
from pathlib import Path
from typing import Any, Callable

import numpy as np
import torch
from emmet.core.symmetry import SymmetryData
<<<<<<< HEAD
from matgl.ext.pymatgen import Structure2Graph
from matgl.graph.data import MGLDataset
=======
>>>>>>> 4ab413fa
from pymatgen.analysis import local_env
from pymatgen.analysis.graphs import StructureGraph
from pymatgen.core import Structure
from tqdm import tqdm

from matsciml.common.registry import registry
from matsciml.common.types import BatchDict, DataDict
from matsciml.datasets.base import PointCloudDataset
from matsciml.datasets.utils import (
    concatenate_keys,
    point_cloud_featurization,
)

_has_pyg = find_spec("torch_geometric") is not None


def item_from_structure(data: Any, *keys: str) -> Any:
    """
    Function to recurse through an object and retrieve a nested attribute.

    Parameters
    ----------
    data : Any
        Basically any Python object
    keys : str
        Any variable number of keys to recurse through.

    Returns
    -------
    Any
        Retrieved nested attribute/object

    Raises
    ------
    KeyError
        If a key is not present, raise KeyError.
    """
    for key in keys:
        assert key in data.keys(), f"{key} not found in {data}."
        if isinstance(data, dict):
            data = data.get(key)
        else:
            data = getattr(data, key)
    return data


@registry.register_dataset("MaterialsProjectDataset")
class MaterialsProjectDataset(PointCloudDataset):
    __devset__ = Path(__file__).parents[0].joinpath("devset")

    def index_to_key(self, index: int) -> tuple[int]:
        """
        Method that maps a global index value to a pair of indices.

        This is kept for consistency between other datasets (namely
        OCP). For now we are not splitting the dataset to multiple
        LMDB files, so the first index that is returned is hardcoded.

        Parameters
        ----------
        index : int
            Global data sample index

        Returns
        -------
        Tuple[int]
            2-tuple of LMDB index and subindex
        """
        return (0, index)

    def _parse_structure(
        self,
        data: dict[str, Any],
        return_dict: dict[str, Any],
    ) -> None:
        """
        Parse the standardized Structure data and format into torch Tensors.

        This method also includes extracting lattice data as well.

        Parameters
        ----------
        data : Dict[str, Any]
            Dictionary corresponding to the materials project data structure.
        return_dict : Dict[str, Any]
            Output dictionary that contains the training sample. Mutates
            in place.

        Raises
        ------
        ValueError:
            If `Structure` is not found in the data; currently the workflow
            intends for you to have the data structure in place.
        """
        structure: None | Structure = data.get("structure", None)
        if structure is None:
            raise ValueError(
                "Structure not found in data - workflow needs a structure to use!",
            )
        coords = torch.from_numpy(structure.cart_coords).float()
        system_size = len(coords)
        return_dict["pos"] = coords
        chosen_nodes = self.choose_dst_nodes(system_size, self.full_pairwise)
        src_nodes, dst_nodes = chosen_nodes["src_nodes"], chosen_nodes["dst_nodes"]
        atom_numbers = torch.LongTensor(structure.atomic_numbers)
        # uses one-hot encoding featurization
        pc_features = point_cloud_featurization(
            atom_numbers[src_nodes],
            atom_numbers[dst_nodes],
            100,
        )
        # keep atomic numbers for graph featurization
        return_dict["atomic_numbers"] = atom_numbers
        return_dict["pc_features"] = pc_features
        return_dict["sizes"] = system_size
        return_dict.update(**chosen_nodes)
        return_dict["distance_matrix"] = torch.from_numpy(
            structure.distance_matrix,
        ).float()
        # grab lattice properties
        space_group = structure.get_space_group_info()[-1]
        return_dict["natoms"] = len(atom_numbers)
        lattice_params = torch.FloatTensor(
            structure.lattice.abc
            + tuple(a * (pi / 180.0) for a in structure.lattice.angles),
        )
        lattice_features = {
            "space_group": space_group,
            "lattice_params": lattice_params,
        }
        return_dict["lattice_features"] = lattice_features

    def _parse_symmetry(
        self,
        data: dict[str, Any],
        return_dict: dict[str, Any],
    ) -> None:
        """
        Parse out symmetry information from the `SymmetryData` structure.

        Parameters
        ----------
        data : Dict[str, Any]
            Dictionary corresponding to the materials project data structure.
        return_dict : Dict[str, Any]
            Output dictionary that contains the training sample. Mutates
            in place.
        """
        symmetry: SymmetryData | None = data.get("symmetry", None)
        if symmetry is None:
            return
        else:
            symmetry_data = {
                "number": symmetry.number,
                "symbol": symmetry.symbol,
                "group": symmetry.point_group,
            }
            return_dict["symmetry"] = symmetry_data

    @property
    def target_keys(self) -> dict[str, list[str]]:
        # This returns the standardized dictionary of task_type/key mapping.
        keys = getattr(self, "_target_keys", None)
        if not keys:
            # grab a sample from the data to set the keys
            _ = self.__getitem__(0)
        return self._target_keys

    @property
    def target_key_list(self) -> list[str] | None:
        # this returns a flat list of keys, primarily used in the `data_from_key`
        # call. This does not provide the task type/key mapping used to initialize
        # output heads
        keys = getattr(self, "_target_keys", None)
        if not keys:
            return keys
        else:
            _keys = []
            for key_list in keys.values():
                _keys.extend(key_list)
            return _keys

    @target_keys.setter
    def target_keys(self, values: dict[str, list[str]]) -> None:
        remove_keys = []
        copy_dict = deepcopy(values)
        # loop over the keys and remove empty tasks
        for key, value in values.items():
            if len(value) == 0:
                remove_keys.append(key)
        for key in remove_keys:
            del copy_dict[key]
        self._target_keys = copy_dict

    def data_from_key(
        self,
        lmdb_index: int,
        subindex: int,
    ) -> dict[str, torch.Tensor | dict[str, torch.Tensor]]:
        """
        Extract data out of the PyMatGen data structure and format into PyTorch happy structures.

        In line with the rest of the framework, this method returns a nested
        dictionary. Specific to this format, however, we separate features and
        targets: at the top of level we expect what is effectively a point cloud
        with `coords` and `atomic_numbers`, while the `lattice_features` and
        `targets` keys nest additional values.

        This method is likely what you would want to change if you want to modify
        featurization for this project.

        Parameters
        ----------
        lmdb_index : int
            Index corresponding to which LMDB environment to parse from.
        subindex : int
            Index within an LMDB file that maps to a sample.

        Returns
        -------
        Dict[str, Union[torch.Tensor, Dict[str, torch.Tensor]]]
            A single sample/material from Materials Project.
        """
        data: dict[str, Any] = super().data_from_key(lmdb_index, subindex)
        return_dict = {}
        # parse out relevant structure/lattice data
        self._parse_structure(data, return_dict)
        self._parse_symmetry(data, return_dict)
        # assume every other key are targets
        not_targets = set(
            ["structure", "symmetry", "fields_not_requested", "formula_pretty"]
            + data["fields_not_requested"],
        )
        # target_keys = getattr(self, "_target_keys", None)
        target_keys = self.target_key_list
        # in the event we're getting data for the first time
        if not target_keys:
            target_keys = set(data.keys()).difference(not_targets)
            # cache the result
            target_keys = list(target_keys)
        targets = {key: self._standardize_values(data[key]) for key in target_keys}
        return_dict["targets"] = targets
        # compress all the targets into a single tensor for convenience
        target_types = {"classification": [], "regression": []}
        for key in target_keys:
            item = targets.get(key)
            if isinstance(item, Iterable):
                # check if the data is numeric first
                if isinstance(item[0], (float, int)):
                    target_types["regression"].append(key)
            else:
                if isinstance(item, (float, int)):
                    target_type = (
                        "classification" if isinstance(item, int) else "regression"
                    )
                    target_types[target_type].append(key)
        return_dict["target_types"] = target_types
        self.target_keys = target_types
        return return_dict

    @staticmethod
    def _standardize_values(
        value: float | Iterable[float],
    ) -> torch.Tensor | float:
        """
        Standardizes targets to be ingested by a model.

        For scalar values, we simply return it unmodified, because they can be easily collated.
        For iterables such as tuples and NumPy arrays, we use the appropriate tensor creation
        method, and typecasted into FP32 or Long tensors.

        The type hint `float` is used to denote numeric types more broadly.

        Parameters
        ----------
        value : Union[float, Iterable[float]]
            A target value, which can be a scalar or array of values

        Returns
        -------
        Union[torch.Tensor, float]
            Mapped torch.Tensor format, or a scalar numeric value
        """
        if isinstance(value, Iterable) and not isinstance(value, str):
            # get type from first entry
            dtype = torch.long if isinstance(value[0], int) else torch.float
            if isinstance(value, np.ndarray):
                return torch.from_numpy(value).type(dtype)
            else:
                return torch.Tensor(value).type(dtype)
        # for missing data, set to zero
        elif value is None:
            return 0.0
        else:
            # for scalars, just return the value
            return value

    @cached_property
    def dataset_target_norm(self) -> tuple[torch.Tensor, torch.Tensor]:
        """
        Compute the dataset average for targets.

        This property is cached, so once it has been called (per session)
        it should stash the result for performance.

        Returns
        -------
        Tuple[torch.Tensor, torch.Tensor]
            PyTorch tensor containing the mean and standard deviation
            values of targets, with `keepdim=True`
        """
        targets = [self.__getitem__(i)["target_tensor"] for i in range(len(self))]
        targets = torch.vstack(targets)
        return (targets.mean(0, keepdim=True), targets.std(0, keepdim=True))

    @staticmethod
    def collate_fn(batch: list[DataDict]) -> BatchDict:
        # since this class returns point clouds by default, we have to pad
        # the atom-centered point cloud data
        return concatenate_keys(
            batch,
            pad_keys=["pc_features"],
            unpacked_keys=["sizes", "src_nodes", "dst_nodes"],
        )


if _has_pyg:
    from torch_geometric.data import Batch, Data

    CrystalNN = local_env.CrystalNN(
        distance_cutoffs=None,
        x_diff_weight=-1,
        porous_adjustment=False,
    )

    @registry.register_dataset("PyGMaterialsProjectDataset")
    class PyGMaterialsProjectDataset(MaterialsProjectDataset):
        """
        Subclass of `MaterialsProjectDataset` that will emit PyG graphs.

        This class should be used until a future refactor to unify data
        structures, and a transform interface is created for PyG graph creation.
        )
        """

        def __init__(
            self,
            lmdb_root_path: str | Path,
            cutoff_dist: float = 5.0,
            transforms: list[Callable] | None = None,
        ) -> None:
            """
            Instantiate a `PyGMaterialsProjectDataset` object.

            In addition to specifying an optional list of transforms and an
            LMDB path, the `cutoff_dist` parameter is used to control edge
            creation: we take a point cloud structure and create edges for
            all atoms/sites that are within this cut off distance.

            Parameters
            ----------
            lmdb_root_path : Union[str, Path]
                Path to a folder containing LMDB files for Materials Project.
            cutoff_dist : float
                Distance to cut off edge creation; interatomic distances greater
                than this value will not have an edge.
            transforms : Optional[List[Callable]], by default None
                List of transforms to apply to the data.
            """
            super().__init__(lmdb_root_path, transforms)
            self.cutoff_dist = cutoff_dist

        @property
        def cutoff_dist(self) -> float:
            return self._cutoff_dist

        @cutoff_dist.setter
        def cutoff_dist(self, value: float) -> None:
            """
            Setter method for the cut off distance property.

            For now this doesn't do anything special, but can be modified
            to include checks for valid value, etc.

            Parameters
            ----------
            value : float
                Value to set the cut off distance
            """
            self._cutoff_dist = value

        def data_from_key(
            self,
            lmdb_index: int,
            subindex: int,
        ) -> dict[str, torch.Tensor | Data | dict[str, torch.Tensor]]:
            """
            Maps a pair of indices to a specific data sample from LMDB.

            This method in particular wraps the parent's method, which emits
            a point cloud among other data from Materials Project. The additional
            steps here are to: 1) compute an adjacency list, 2) pack data into a
            PyG Data structure, 3) clean up redundant data.

            Parameters
            ----------
            lmdb_index : int
                Index corresponding to which LMDB environment to parse from.
            subindex : int
                Index within an LMDB file that maps to a sample.

            Returns
            -------
            Dict[str, Union[torch.Tensor, pyg.Data, Dict[str, torch.Tensor]]]
                Single data sample from Materials Project with a "graph" key
            """
            data = super().data_from_key(lmdb_index, subindex)
            dist_mat: np.ndarray = data.get("distance_matrix").numpy()
            lower_tri = np.tril(dist_mat)
            # mask out self loops and atoms that are too far away
            mask = (0.0 < lower_tri) * (lower_tri < self.cutoff_dist)
            adj_list = np.argwhere(mask).tolist()  # DGLGraph only takes lists
            # number of nodes has to be passed explicitly since cutoff
            # radius may result in shorter adj_list
            graph = Data(
                edge_index=torch.LongTensor(adj_list),
                num_nodes=len(data["atomic_numbers"]),
            )
            graph["pos"] = data.get("coords", data["pos"])
            graph["atomic_numbers"] = data["atomic_numbers"]
            data["graph"] = graph
            # delete the keys to reduce data redundancy
            for key in [
                "pos",
                "coords",
                "atomic_numbers",
                "distance_matrix",
                "pc_features",
            ]:
                try:
                    del data[key]
                except KeyError:
                    pass
            return data

        @staticmethod
        def collate_fn(
            batch: list[dict[str, torch.Tensor | dict[str, torch.Tensor]]],
        ) -> dict[str, torch.Tensor | Data | dict[str, torch.Tensor]]:
            """
            Collate function for DGLGraph variant of the Materials Project.

            Basically uses the same workflow as that for `MaterialsProjectDataset`,
            but with the added step of calling `dgl.batch` on the graph data
            that is left unprocessed by the parent method.

            Parameters
            ----------
            batch : List[Dict[str, Union[torch.Tensor, Dict[str, torch.Tensor]]]]
                List of Materials Project samples

            Returns
            -------
            Dict[str, Union[torch.Tensor, dgl.DGLGraph, Dict[str, torch.Tensor]]]
                Batched data, including graph
            """
            batched_data = Batch.from_data_list(batch)
            return batched_data

    @registry.register_dataset("PyGCdvaeDataset")
    class PyGCdvaeDataset(PyGMaterialsProjectDataset):
        def __init__(
            self,
            lmdb_root_path: str | Path,
            cutoff_dist: float = 5.0,
            transforms: list[Callable] | None = None,
            max_atoms: int = 25,
        ) -> None:
            super().__init__(lmdb_root_path, cutoff_dist, transforms)

            self.max_atoms = max_atoms
            self.lattice_scaler = None
            self.scaler = None

        def data_from_key(
            self,
            lmdb_index: int,
            subindex: int,
        ) -> dict[str, torch.Tensor | Data | dict[str, torch.Tensor]]:
            data = super(PyGMaterialsProjectDataset, self).data_from_key(
                lmdb_index,
                subindex,
            )
            num_nodes = len(data["atomic_numbers"])
            if num_nodes > 25:
                return {}
            edge_index = data["edge_index"]
            lattice_params = data["lattice_features"]["lattice_params"]
            # Changed the following lines so tests would run.
            y = data["targets"].get("formation_energy_per_atom", None)
            # scale target property
            if y is not None:
                if self.scaler is not None:
                    prop = self.scaler.transform(y)
                else:
                    prop = torch.Tensor([y])
            else:
                prop = torch.Tensor([torch.nan])
            # (frac_coords, atom_types, lengths, angles, edge_indices,
            # to_jimages, num_atoms) = data_dict['graph_arrays']

            # atom_coords are fractional coordinates
            # edge_index is incremented during batching
            data = Data(
                frac_coords=torch.Tensor(data["frac_coords"]),
                atom_types=torch.LongTensor(data["atomic_numbers"]),
                lengths=torch.Tensor(lattice_params[:3]).view(1, -1),
                angles=torch.Tensor(lattice_params[3:]).view(1, -1),
                edge_index=edge_index,  # shape (2, num_edges)
                to_jimages=data["to_jimages"],
                num_atoms=len(data["atomic_numbers"]),
                num_bonds=edge_index.shape[1],
                num_nodes=len(data["atomic_numbers"]),
                y=prop.view(1, -1),
            )
            return data

        def _parse_structure(
            self,
            data: dict[str, Any],
            return_dict: dict[str, Any],
        ) -> None:
            """
            The same as OG with the addition of jimages field
            """
            structure: None | Structure = data.get("structure", None)
            if structure is None:
                raise ValueError(
                    "Structure not found in data - workflow needs a structure to use!",
                )
            coords = torch.from_numpy(structure.cart_coords).float()
            return_dict["pos"] = coords[None, :] - coords[:, None]
            return_dict["coords"] = coords
            return_dict["frac_coords"] = structure.frac_coords
            atom_numbers = torch.LongTensor(structure.atomic_numbers)
            return_dict["atomic_numbers"] = torch.LongTensor(structure.atomic_numbers)
            # return_dict["pc_features"] = pc_features
            return_dict["num_particles"] = len(atom_numbers)
            return_dict["distance_matrix"] = torch.from_numpy(
                structure.distance_matrix,
            ).float()

            crystal_graph = StructureGraph.with_local_env_strategy(structure, CrystalNN)
            edge_indices, to_jimages = [], []
            for i, j, to_jimage in crystal_graph.graph.edges(data="to_jimage"):
                edge_indices.append([j, i])
                to_jimages.append(to_jimage)
                edge_indices.append([i, j])
                to_jimages.append(tuple(-tj for tj in to_jimage))
            return_dict["to_jimages"] = torch.LongTensor(to_jimages)
            return_dict["edge_index"] = torch.LongTensor(edge_indices).T

            # grab lattice properties
            # SUPER SLOW
            abc = structure.lattice.abc
            angles = structure.lattice.angles
            lattice_params = torch.FloatTensor(
                abc + tuple(angles),
            )
            lattice_features = {
                "lattice_params": lattice_params,
            }
            return_dict["lattice_features"] = lattice_features

        @cache
        def _load_keys(self) -> list[tuple[int, int]]:
            """
            Load in all of the indices from each LMDB file. This creates an
            easy lookup of which data point is mapped to which total dataset
            index, as the former is returned as a simple 2-tuple of lmdb
            file index and the subindex (i.e. the actual data to read in).

            Returns
            -------
            List[Tuple[int, int]]
                2-tuple of LMDB file index and data index within the file
            """
            indices = []
            for lmdb_index, env in enumerate(self._envs):
                with env.begin() as txn:
                    # this gets all the keys within the LMDB file, including metadata
                    lmdb_keys = [
                        value.decode("utf-8")
                        for value in txn.cursor().iternext(values=False)
                    ]
                    # filter out non-numeric keys
                    subindices = filter(lambda x: x.isnumeric(), lmdb_keys)

                    for idx in tqdm(subindices):
                        item = pickle.loads(txn.get(f"{idx}".encode("ascii")))
                        num_atoms = len(item["structure"].atomic_numbers)
                        if num_atoms <= self.max_atoms:
                            indices.append((lmdb_index, int(idx)))
            return indices

    @registry.register_dataset("CdvaeLMDBDataset")
    class CdvaeLMDBDataset(PyGMaterialsProjectDataset):
        def __init__(
            self,
            lmdb_root_path: str | Path,
            cutoff_dist: float = 5.0,
            transforms: list[Callable] | None = None,
            max_atoms: int = 25,
        ) -> None:
            super().__init__(lmdb_root_path, cutoff_dist, transforms)

            self.max_atoms = max_atoms
            self.lattice_scaler = None
            self.scaler = None

        def data_from_key(
            self,
            lmdb_index: int,
            subindex: int,
        ) -> dict[str, torch.Tensor | Data | dict[str, torch.Tensor]]:
            # The LMDB dataset already has prepared PyG graphs
            data = super(MaterialsProjectDataset, self).data_from_key(
                lmdb_index,
                subindex,
            )
            return data

        def index_to_key(self, index: int) -> tuple[int]:
            """Look up the index number in the list of LMDB keys"""
            return self.keys[index]

        @cache
        def _load_keys(self) -> list[tuple[int, int]]:
            indices = []
            for lmdb_index, env in enumerate(self._envs):
                with env.begin() as txn:
                    # this gets all the keys within the LMDB file, including metadata
                    lmdb_keys = [
                        value.decode("utf-8")
                        for value in txn.cursor().iternext(values=False)
                    ]
                    # filter out non-numeric keys
                    subindices = filter(lambda x: x.isnumeric(), lmdb_keys)
                    indices.extend(
                        [(lmdb_index, int(subindex)) for subindex in subindices],
                    )
<<<<<<< HEAD
            return indices


@registry.register_dataset("M3GMaterialsProjectDataset")
class M3GMaterialsProjectDataset(MaterialsProjectDataset):
    def __init__(
        self,
        lmdb_root_path: str | Path,
        threebody_cutoff: float = 4.0,
        cutoff_dist: float = 20.0,
        graph_labels: list[int | float] | None = None,
        transforms: list[Callable[..., Any]] | None = None,
    ):
        super().__init__(lmdb_root_path, transforms)
        self.threebody_cutoff = threebody_cutoff
        self.graph_labels = graph_labels
        self.cutoff_dist = cutoff_dist
        self.clear_processed = True

    def _parse_structure(
        self,
        data: dict[str, Any],
        return_dict: dict[str, Any],
    ) -> None:
        super()._parse_structure(data, return_dict)
        structure: None | Structure = data.get("structure", None)
        self.structures = [structure]
        self.converter = Structure2Graph(
            element_types=element_types(),
            cutoff=self.cutoff_dist,
        )
        graphs, lattices, lg, sa = MGLDataset.process(self)
        return_dict["graph"] = graphs[0]
=======
            return indices
>>>>>>> 4ab413fa
<|MERGE_RESOLUTION|>--- conflicted
+++ resolved
@@ -12,11 +12,6 @@
 import numpy as np
 import torch
 from emmet.core.symmetry import SymmetryData
-<<<<<<< HEAD
-from matgl.ext.pymatgen import Structure2Graph
-from matgl.graph.data import MGLDataset
-=======
->>>>>>> 4ab413fa
 from pymatgen.analysis import local_env
 from pymatgen.analysis.graphs import StructureGraph
 from pymatgen.core import Structure
@@ -668,40 +663,4 @@
                     indices.extend(
                         [(lmdb_index, int(subindex)) for subindex in subindices],
                     )
-<<<<<<< HEAD
-            return indices
-
-
-@registry.register_dataset("M3GMaterialsProjectDataset")
-class M3GMaterialsProjectDataset(MaterialsProjectDataset):
-    def __init__(
-        self,
-        lmdb_root_path: str | Path,
-        threebody_cutoff: float = 4.0,
-        cutoff_dist: float = 20.0,
-        graph_labels: list[int | float] | None = None,
-        transforms: list[Callable[..., Any]] | None = None,
-    ):
-        super().__init__(lmdb_root_path, transforms)
-        self.threebody_cutoff = threebody_cutoff
-        self.graph_labels = graph_labels
-        self.cutoff_dist = cutoff_dist
-        self.clear_processed = True
-
-    def _parse_structure(
-        self,
-        data: dict[str, Any],
-        return_dict: dict[str, Any],
-    ) -> None:
-        super()._parse_structure(data, return_dict)
-        structure: None | Structure = data.get("structure", None)
-        self.structures = [structure]
-        self.converter = Structure2Graph(
-            element_types=element_types(),
-            cutoff=self.cutoff_dist,
-        )
-        graphs, lattices, lg, sa = MGLDataset.process(self)
-        return_dict["graph"] = graphs[0]
-=======
-            return indices
->>>>>>> 4ab413fa
+            return indices