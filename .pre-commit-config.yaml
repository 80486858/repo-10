repos:
-   repo: https://github.com/pre-commit/pre-commit-hooks
    rev: v4.4.0
    hooks:
    -   id: trailing-whitespace
    -   id: end-of-file-fixer
    -   id: check-yaml
    -   id: debug-statements
-   repo: https://github.com/asottile/setup-cfg-fmt
    rev: v2.4.0
    hooks:
    -   id: setup-cfg-fmt
-   repo: https://github.com/asottile/reorder-python-imports
    rev: v3.10.0
    hooks:
    -   id: reorder-python-imports
        args: [--py38-plus, --add-import, 'from __future__ import annotations']
-   repo: https://github.com/asottile/add-trailing-comma
    rev: v3.0.1
    hooks:
    -   id: add-trailing-comma
-   repo: https://github.com/asottile/pyupgrade
    rev: v3.10.1
    hooks:
    -   id: pyupgrade
        args: [--py39-plus]
-   repo: https://github.com/PyCQA/flake8
    rev: 6.1.0
    hooks:
    -   id: flake8
        additional_dependencies: [
          flake8-bandit,
          flake8-black,
          flake8-debugger,
          flake8-print,
          flake8-use-fstring,
          flake8-pyproject,
        ]
<<<<<<< HEAD
        args: [--max-line-length=88, --ignore=S101]
=======
-   repo: https://github.com/pycqa/isort
    rev: 5.12.0
    hooks:
      - id: isort
        name: isort (python)
>>>>>>> 83d7afa4
-   repo: https://github.com/psf/black
    rev: 23.7.0
    hooks:
      - id: black
        language_version: python
-   repo: https://github.com/psf/black
    rev: 23.7.0
    hooks:
      - id: black-jupyter
        language_version: python
-   repo: https://github.com/MarcoGorelli/absolufy-imports
    rev: v0.3.1
    hooks:
    -   id: absolufy-imports
-   repo: https://github.com/PyCQA/bandit
    rev: 1.7.5
    hooks:
      - id: bandit
        name: bandit
        language: python
        language_version: python3
        types: [python]
        require_serial: true
        args: [--skip, "B101", --recursive]<|MERGE_RESOLUTION|>--- conflicted
+++ resolved
@@ -36,15 +36,12 @@
           flake8-use-fstring,
           flake8-pyproject,
         ]
-<<<<<<< HEAD
         args: [--max-line-length=88, --ignore=S101]
-=======
 -   repo: https://github.com/pycqa/isort
     rev: 5.12.0
     hooks:
       - id: isort
         name: isort (python)
->>>>>>> 83d7afa4
 -   repo: https://github.com/psf/black
     rev: 23.7.0
     hooks:
