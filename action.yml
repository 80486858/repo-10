name: 'Codecov'
description: 'GitHub Action that uploads coverage reports for your repository to codecov.io'
author: 'Ibrahim Ali <@ibrahim0814> | Codecov'
inputs:
  name:
    description: 'User defined upload name. Visible in Codecov UI'
    required: false
  token:
    description: 'Repository upload token - get it from codecov.io. Required only for private repositories'
    required: false
  file:
    description: 'Path to coverage file to upload'
    required: false
<<<<<<< HEAD
  directory:
    description: 'Directory to search for coverage reports.'
=======
  files:
    description: 'Comma-separated list of files to upload'
>>>>>>> 95f699a0
    required: false
  flags:
    description: 'Flag upload to group coverage metrics (e.g. unittests | integration | ui,chrome)'
    required: false
  path_to_write_report:
    description: 'Write upload file to path before uploading'
    required: false
  env_vars:
    description: 'Environment variables to tag the upload with (e.g. PYTHON | OS,PYTHON)'
    required: false
  fail_ci_if_error:
    description: 'Specify whether or not CI build should fail if Codecov runs into an error during upload'
    required: false
branding:
  color: 'red'
  icon: 'umbrella'
runs:
  using: 'node12'
  main: 'dist/index.js'<|MERGE_RESOLUTION|>--- conflicted
+++ resolved
@@ -11,13 +11,11 @@
   file:
     description: 'Path to coverage file to upload'
     required: false
-<<<<<<< HEAD
+  files:
+    description: 'Comma-separated list of files to upload'
+    required: false
   directory:
     description: 'Directory to search for coverage reports.'
-=======
-  files:
-    description: 'Comma-separated list of files to upload'
->>>>>>> 95f699a0
     required: false
   flags:
     description: 'Flag upload to group coverage metrics (e.g. unittests | integration | ui,chrome)'
